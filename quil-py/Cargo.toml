--- conflicted
+++ resolved
@@ -21,12 +21,8 @@
 crate-type = ["cdylib", "rlib"]
 
 [dependencies]
-<<<<<<< HEAD
 ndarray.workspace = true
-quil-rs = { path = "../quil-rs", version = "0.18.0-rc.3" }
-=======
 quil-rs = { path = "../quil-rs", version = "0.18.0-rc.4" }
->>>>>>> 51b6e514
 strum.workspace = true
 # pyo3 dependencies should be updated together
 numpy = { version = "0.17.2" }
