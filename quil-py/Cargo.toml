--- conflicted
+++ resolved
@@ -21,12 +21,8 @@
 crate-type = ["cdylib", "rlib"]
 
 [dependencies]
-<<<<<<< HEAD
-quil-rs = { path = "../quil-rs", version = "0.18.0-rc.0" }
 ndarray.workspace = true
-=======
 quil-rs = { path = "../quil-rs", version = "0.18.0-rc.2" }
->>>>>>> 6e301ac0
 strum.workspace = true
 # pyo3 dependencies should be updated together
 numpy = { version = "0.17.2" }
