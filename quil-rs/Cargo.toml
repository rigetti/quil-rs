--- conflicted
+++ resolved
@@ -11,6 +11,7 @@
 [dependencies]
 approx = { version = "0.5.1", features = ["num-complex"] }
 dot-writer = { version = "0.1.2", optional = true }
+egg = { version = "0.9.4", features = ["deterministic"] }
 indexmap = "1.6.1"
 lexical = "6.1.1"
 ndarray.workspace = true
@@ -23,11 +24,6 @@
 serde = { version = "1.0.125", features = ["derive"] }
 strum.workspace = true
 thiserror = "1.0.37"
-<<<<<<< HEAD
-=======
-once_cell = "1.17.1"
-egg = { version = "0.9.4", features = ["deterministic"] }
->>>>>>> d0983d4e
 
 [dev-dependencies]
 criterion = { version = "0.4.0", features = ["html_reports"] }
