--- conflicted
+++ resolved
@@ -1,19 +1,12 @@
 use crate::{
     expression::Expression,
-<<<<<<< HEAD
     imag,
-    instruction::{
-        format_qubits, get_expression_parameter_string, get_string_parameter_string, Qubit,
-    },
+    instruction::{write_expression_parameter_string, write_parameter_string, write_qubits, Qubit},
     real,
-=======
-    instruction::write_parameter_string,
->>>>>>> 059b9142
     validation::identifier::{
         validate_identifier, validate_user_identifier, IdentifierValidationError,
     },
 };
-<<<<<<< HEAD
 use ndarray::{array, linalg::kron, Array2};
 use num_complex::Complex64;
 use once_cell::sync::Lazy;
@@ -22,10 +15,6 @@
     collections::{HashMap, HashSet},
     fmt,
 };
-=======
-
-use super::{write_expression_parameter_string, write_qubits, Qubit};
->>>>>>> 059b9142
 
 /// A struct encapsulating all the properties of a Quil Quantum Gate.
 #[derive(Clone, Debug, PartialEq, Eq)]
