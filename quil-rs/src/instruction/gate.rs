use crate::{
    expression::Expression,
    imag,
    instruction::{write_expression_parameter_string, write_parameter_string, write_qubits, Qubit},
    real,
    validation::identifier::{
        validate_identifier, validate_user_identifier, IdentifierValidationError,
    },
};
use ndarray::{array, linalg::kron, Array2};
use num_complex::Complex64;
use once_cell::sync::Lazy;
use std::{
    cmp::Ordering,
    collections::{HashMap, HashSet},
    fmt,
};

/// A struct encapsulating all the properties of a Quil Quantum Gate.
#[derive(Clone, Debug, PartialEq, Eq, Hash)]
pub struct Gate {
    pub name: String,
    pub parameters: Vec<Expression>,
    pub qubits: Vec<Qubit>,
    pub modifiers: Vec<GateModifier>,
}

/// An enum of all the possible modifiers on a quil [`Gate`]
#[derive(Copy, Clone, Debug, PartialEq, Eq, Hash)]
pub enum GateModifier {
    /// The `CONTROLLED` modifier makes the gate take an extra [`Qubit`] parameter as a control
    /// qubit.
    Controlled,
    /// The `DAGGER` modifier does a complex-conjugate transpose on the [`Gate`].
    Dagger,
    /// The `FORKED` modifier allows an alternate set of parameters to be used based on the state
    /// of a qubit.
    Forked,
}

#[derive(Clone, Debug, thiserror::Error, PartialEq, Eq)]
pub enum GateError {
    #[error("invalid name: {0}")]
    InvalidIdentifier(#[from] IdentifierValidationError),

    #[error("a gate must operate on 1 or more qubits")]
    EmptyQubits,

    #[error("expected {expected} parameters, but got {actual}")]
    ForkedParameterLength { expected: usize, actual: usize },

    #[error("expected the number of Pauli term arguments, {actual}, to match the length of the Pauli word, {expected}")]
    PauliTermArgumentLength { expected: usize, actual: usize },

    #[error("the Pauli term arguments {mismatches:?}, are not in the defined argument list: {expected_arguments:?}")]
    PauliSumArgumentMismatch {
        mismatches: Vec<String>,
        expected_arguments: Vec<String>,
    },

    #[error("unknown gate `{name}` to turn into {} matrix ",  if *parameterized { "parameterized" } else { "constant" })]
    UndefinedGate { name: String, parameterized: bool },

    #[error("expected {expected} parameters, was given {actual}")]
    MatrixArgumentLength { expected: usize, actual: usize },

    #[error(
        "cannot produce a matrix for a gate `{name}` with non-constant parameters {parameters:?}"
    )]
    MatrixNonConstantParams {
        name: String,
        parameters: Vec<Expression>,
    },

    #[error("cannot produce a matrix for gate `{name}` with variable qubit {qubit}")]
    MatrixVariableQubit { name: String, qubit: Qubit },

    #[error("forked gate `{name}` has an odd number of parameters: {parameters:?}")]
    ForkedGateOddNumParams {
        name: String,
        parameters: Vec<Expression>,
    },
}

/// Matrix version of a gate.
pub type Matrix = Array2<Complex64>;

impl Gate {
    /// Build a new gate
    ///
    /// # Errors
    ///
    /// Returns an error if the given name isn't a valid Quil identifier or if no qubits are given.
    pub fn new(
        name: &str,
        parameters: Vec<Expression>,
        qubits: Vec<Qubit>,
        modifiers: Vec<GateModifier>,
    ) -> Result<Self, GateError> {
        if qubits.is_empty() {
            return Err(GateError::EmptyQubits);
        }

        validate_identifier(name).map_err(GateError::InvalidIdentifier)?;

        Ok(Self {
            name: name.to_string(),
            parameters,
            qubits,
            modifiers,
        })
    }

    /// Apply a DAGGER modifier to the gate
    pub fn dagger(mut self) -> Self {
        self.modifiers.insert(0, GateModifier::Dagger);
        self
    }

    /// Apply a CONTROLLED modifier to the gate
    pub fn controlled(mut self, control_qubit: Qubit) -> Self {
        self.qubits.insert(0, control_qubit);
        self.modifiers.insert(0, GateModifier::Controlled);
        self
    }

    /// Apply a FORKED modifier to the gate
    ///
    /// # Errors
    ///
    /// Returns an error if the number of provided alternate parameters don't
    /// equal the number of existing parameters.
    pub fn forked(
        mut self,
        fork_qubit: Qubit,
        alt_params: Vec<Expression>,
    ) -> Result<Self, GateError> {
        if alt_params.len() != self.parameters.len() {
            return Err(GateError::ForkedParameterLength {
                expected: self.parameters.len(),
                actual: alt_params.len(),
            });
        }
        self.modifiers.insert(0, GateModifier::Forked);
        self.qubits.insert(0, fork_qubit);
        self.parameters.extend(alt_params);
        Ok(self)
    }

    /// Lift a Gate to the full `n_qubits`-qubit Hilbert space.
    ///
    /// # Errors
    ///
    /// Returns an error if any of the parameters of this gate are non-constant, if any of the
    /// qubits are variable, if the name of this gate is unknown, or if there are an unexpected
    /// number of parameters.
    pub fn to_unitary(&mut self, n_qubits: u64) -> Result<Matrix, GateError> {
        let qubits = self
            .qubits
            .iter()
            .map(|q| match q {
                Qubit::Variable(_) => Err(GateError::MatrixVariableQubit {
                    name: self.name.clone(),
                    qubit: q.clone(),
                }),
                Qubit::Fixed(i) => Ok(*i),
            })
            .collect::<Result<Vec<_>, _>>();
        Ok(lifted_gate_matrix(&gate_matrix(self)?, &qubits?, n_qubits))
    }
}

/// Lift a unitary matrix to act on the specified qubits in a full `n_qubits`-qubit Hilbert
/// space.
///
/// For 1-qubit gates, this is easy and can be achieved with appropriate kronning of identity
/// matrices. For 2-qubit gates acting on adjacent qubit indices, it is also easy. However, for a
/// multiqubit gate acting on non-adjactent qubit indices, we must first apply a permutation matrix
/// to make the qubits adjacent and then apply the inverse permutation.
fn lifted_gate_matrix(matrix: &Matrix, qubits: &[u64], n_qubits: u64) -> Matrix {
    let (perm, start) = permutation_arbitrary(qubits, n_qubits);
    let v = qubit_adjacent_lifted_gate(start, matrix, n_qubits);
    perm.t().mapv(|c| c.conj()).dot(&v.dot(&perm))
}

/// Recursively handle a gate, with all modifiers.
///
/// The main source of complexity is in handling FORKED gates. Given a gate with modifiers, such as
/// `FORKED CONTROLLED FORKED RX(a,b,c,d) 0 1 2 3`, we get a tree, as in
///
/// ```text
///
///               FORKED CONTROLLED FORKED RX(a,b,c,d) 0 1 2 3
///                 /                                      \
///    CONTROLLED FORKED RX(a,b) 1 2 3       CONTROLLED FORKED RX(c,d) 1 2 3
///                |                                        |
///         FORKED RX(a,b) 2 3                      FORKED RX(c,d) 2 3
///          /          \                            /          \
///      RX(a) 3      RX(b) 3                    RX(c) 3      RX(d) 3
/// ```
fn gate_matrix(mut gate: &mut Gate) -> Result<Matrix, GateError> {
    static ZERO: Lazy<Matrix> =
        Lazy::new(|| array![[real!(1.0), real!(0.0)], [real!(0.0), real!(0.0)]]);
    static ONE: Lazy<Matrix> =
        Lazy::new(|| array![[real!(0.0), real!(0.0)], [real!(0.0), real!(1.0)]]);
    if let Some(modifier) = gate.modifiers.pop() {
        match modifier {
            GateModifier::Controlled => {
                gate.qubits = gate.qubits[1..].to_vec();
                let matrix = gate_matrix(gate)?;
                Ok(kron(&ZERO, &Array2::eye(matrix.shape()[0])) + kron(&ONE, &matrix))
            }
            GateModifier::Dagger => gate_matrix(gate).map(|g| g.t().mapv(|c| c.conj())),
            GateModifier::Forked => {
                let param_index = gate.parameters.len();
                if param_index & 1 != 0 {
                    Err(GateError::ForkedGateOddNumParams {
                        name: gate.name.clone(),
                        parameters: gate.parameters.clone(),
                    })
                } else {
                    // Some mutability dancing to keep the borrow checker happy
                    gate.qubits = gate.qubits[1..].to_vec();
                    let (p0, p1) = gate.parameters[..].split_at(param_index / 2);
                    let mut child0 = gate.clone();
                    child0.parameters = p0.to_vec();
                    let mat0 = gate_matrix(&mut child0)?;
                    gate.parameters = p1.to_vec();
                    let mat1 = gate_matrix(gate)?;
                    Ok(kron(&ZERO, &mat0) + kron(&ONE, &mat1))
                }
            }
        }
    } else if gate.parameters.is_empty() {
        CONSTANT_GATE_MATRICES
            .get(&gate.name)
            .cloned()
            .ok_or_else(|| GateError::UndefinedGate {
                name: gate.name.clone(),
                parameterized: false,
            })
    } else {
        match gate.parameters.len() {
            1 => {
                if let Expression::Number(x) = gate.parameters[0].clone().into_simplified() {
                    PARAMETERIZED_GATE_MATRICES
                        .get(&gate.name)
                        .map(|f| f(x))
                        .ok_or_else(|| GateError::UndefinedGate {
                            name: gate.name.clone(),
                            parameterized: true,
                        })
                } else {
                    Err(GateError::MatrixNonConstantParams {
                        name: gate.name.clone(),
                        parameters: gate.parameters.clone(),
                    })
                }
            }
            actual => Err(GateError::MatrixArgumentLength {
                expected: 1,
                actual,
            }),
        }
    }
}

/// Generate the permutation matrix that permutes an arbitrary number of single-particle Hilbert
/// spaces into adjacent positions.
///
///
/// Transposes the qubit indices in the order they are passed to a contiguous region in the
/// complete Hilbert space, in increasing qubit index order (preserving the order they are passed
/// in).
///
/// Gates are usually defined as `GATE 0 1 2`, with such an argument ordering dictating the layout
/// of the matrix corresponding to GATE. If such an instruction is given, actual qubits (0, 1, 2)
/// need to be swapped into the positions (2, 1, 0), because the lifting operation taking the 8 x 8
/// matrix of GATE is done in the little-endian (reverse) addressed qubit space.
///
/// For example, suppose I have a Quil command CCNOT 20 15 10. The median of the qubit indices is
/// 15 - hence, we permute qubits [20, 15, 10] into the final map [16, 15, 14] to minimize the
/// number of swaps needed, and so we can directly operate with the final CCNOT, when lifted from
/// indices [16, 15, 14] to the complete Hilbert space.
///
/// Notes: assumes qubit indices are unique.
///
/// Done in preparation for arbitrary gate application on adjacent qubits.
fn permutation_arbitrary(qubit_inds: &[u64], n_qubits: u64) -> (Matrix, u64) {
    // Begin construction of permutation
    let mut perm = Array2::eye(2usize.pow(n_qubits as u32));
    // First, sort the list and find the median.
    let mut sorted_inds = qubit_inds.to_vec();
    sorted_inds.sort();
    let med_i = qubit_inds.len() / 2;
    let med = sorted_inds[med_i];
    // The starting position of all specified Hilbert spaces begins at the qubit at (median -
    // med_i)
    let start = med - med_i as u64;
    if qubit_inds.len() > 1 {
        // Array of final indices the arguments are mapped to, from high index to low index, left to
        // right ordering
        let final_map = (start..start + qubit_inds.len() as u64)
            .rev()
            .collect::<Vec<_>>();

        // Note that the lifting operation takes a k-qubit gate operating on the qubits i+k-1, i+k-2,
        // ... i (left to right). two_swap_helper can be used to build the permutation matrix by
        // filling out the final map by sweeping over the qubit_inds from left to right and back again,
        // swapping qubits into position. we loop over the qubit_inds until the final mapping matches
        // the argument.
        let mut qubit_arr = (0..n_qubits).collect::<Vec<_>>(); // Current qubit indexing

        let mut made_it = false;
        let mut right = true;
        while !made_it {
            let array = if right {
                (0..qubit_inds.len()).collect::<Vec<_>>()
            } else {
                (0..qubit_inds.len()).rev().collect()
            };

            for i in array {
                let j = qubit_arr
                    .iter()
                    .position(|&q| q == qubit_inds[i])
                    .expect("These arrays cover the same range.");
                let pmod = two_swap_helper(j as u64, final_map[i], n_qubits, &mut qubit_arr);
                perm = pmod.dot(&perm);
                if (final_map[final_map.len() - 1]..final_map[0] + 1)
                    .rev()
                    .zip(qubit_inds)
                    .all(|(f, &q)| qubit_arr[f as usize] == q)
                {
                    made_it = true;
                    break;
                }
            }
            right = !right;
        }
    }
    (perm, start)
}

/// Generate the permutation matrix that permutes two single-particle Hilbert spaces into adjacent
/// positions.
///
/// ALWAYS swaps j TO k. Recall that Hilbert spaces are ordered in decreasing qubit index order.
/// Hence, j > k implies that j is to the left of k.
///
/// End results:
///     j == k: nothing happens
///     j > k: Swap j right to k, until j at ind (k) and k at ind (k+1).
///     j < k: Swap j left to k, until j at ind (k) and k at ind (k-1).
///
/// Done in preparation for arbitrary 2-qubit gate application on ADJACENT qubits.
fn two_swap_helper(j: u64, k: u64, n_qubits: u64, qubit_map: &mut [u64]) -> Matrix {
    let mut perm = Array2::eye(2usize.pow(n_qubits as u32));
    let swap = CONSTANT_GATE_MATRICES
        .get("SWAP")
        .expect("Key should exist by design.");
    match Ord::cmp(&j, &k) {
        Ordering::Equal => {}
        Ordering::Greater => {
            // swap j right to k, until j at ind (k) and k at ind (k+1)
            for i in (k + 1..=j).rev() {
                perm = qubit_adjacent_lifted_gate(i - 1, swap, n_qubits).dot(&perm);
                qubit_map.swap(i as usize, (i - 1) as usize);
            }
        }
        Ordering::Less => {
            // swap j left to k, until j at ind (k) and k at ind (k-1)
            for i in j..k {
                perm = qubit_adjacent_lifted_gate(i, swap, n_qubits).dot(&perm);
                qubit_map.swap(i as usize, (i + 1) as usize);
            }
        }
    }
    perm
}

/// Lifts input k-qubit gate on adjacent qubits starting from qubit i to complete Hilbert space of
/// dimension 2 ** `num_qubits`.
///
/// Ex: 1-qubit gate, lifts from qubit i
/// Ex: 2-qubit gate, lifts from qubits (i+1, i)
/// Ex: 3-qubit gate, lifts from qubits (i+2, i+1, i), operating in that order
///
/// In general, this takes a k-qubit gate (2D matrix 2^k x 2^k) and lifts it to the complete
/// Hilbert space of dim 2^num_qubits, as defined by the right-to-left tensor product (1) in
/// arXiv:1608.03355.
///
/// Developer note: Quil and the QVM like qubits to be ordered such that qubit 0 is on the right.
/// Therefore, in `qubit_adjacent_lifted_gate`, `lifted_pauli`, and `lifted_state_operator`, we
/// build up the lifted matrix by performing the kronecker product from right to left.
///
/// Note that while the qubits are addressed in decreasing order, starting with num_qubit - 1 on
/// the left and ending with qubit 0 on the right (in a little-endian fashion), gates are still
/// lifted to apply on qubits in increasing index (right-to-left) order.
fn qubit_adjacent_lifted_gate(i: u64, matrix: &Matrix, n_qubits: u64) -> Matrix {
    let bottom_matrix = Array2::eye(2usize.pow(i as u32));
    let gate_size = (matrix.shape()[0] as f64).log2().floor() as u64;
    let top_qubits = n_qubits - i - gate_size;
    let top_matrix = Array2::eye(2usize.pow(top_qubits as u32));
    kron(&top_matrix, &kron(matrix, &bottom_matrix))
}

/// Gates matrices that don't use any parameters.
///
/// https://github.com/quil-lang/quil/blob/master/spec/Quil.md#standard-gates
static CONSTANT_GATE_MATRICES: Lazy<HashMap<String, Matrix>> = Lazy::new(|| {
    let _0 = real!(0.0);
    let _1 = real!(1.0);
    let _i = imag!(1.0);
    let _1_sqrt_2 = real!(std::f64::consts::FRAC_1_SQRT_2);
    HashMap::from([
        ("I".to_string(), Array2::eye(2)),
        ("X".to_string(), array![[_0, _1], [_1, _0]]),
        ("Y".to_string(), array![[_0, -_i], [_i, _0]]),
        ("Z".to_string(), array![[_1, _0], [_0, -_1]]),
        ("H".to_string(), array![[_1, _1], [_1, -_1]] * _1_sqrt_2),
        (
            "CNOT".to_string(),
            array![
                [_1, _0, _0, _0],
                [_0, _1, _0, _0],
                [_0, _0, _0, _1],
                [_0, _0, _1, _0]
            ],
        ),
        (
            "CCNOT".to_string(),
            array![
                [_1, _0, _0, _0, _0, _0, _0, _0],
                [_0, _1, _0, _0, _0, _0, _0, _0],
                [_0, _0, _1, _0, _0, _0, _0, _0],
                [_0, _0, _0, _1, _0, _0, _0, _0],
                [_0, _0, _0, _0, _1, _0, _0, _0],
                [_0, _0, _0, _0, _0, _1, _0, _0],
                [_0, _0, _0, _0, _0, _0, _0, _1],
                [_0, _0, _0, _0, _0, _0, _1, _0],
            ],
        ),
        ("S".to_string(), array![[_1, _0], [_0, _i]]),
        (
            "T".to_string(),
            array![[_1, _0], [_0, Complex64::cis(std::f64::consts::FRAC_PI_4)]],
        ),
        ("CZ".to_string(), {
            let mut cz = Array2::eye(4);
            cz[[3, 3]] = -_1;
            cz
        }),
        (
            "SWAP".to_string(),
            array![
                [_1, _0, _0, _0],
                [_0, _0, _1, _0],
                [_0, _1, _0, _0],
                [_0, _0, _0, _1],
            ],
        ),
        (
            "CSWAP".to_string(),
            array![
                [_1, _0, _0, _0, _0, _0, _0, _0],
                [_0, _1, _0, _0, _0, _0, _0, _0],
                [_0, _0, _1, _0, _0, _0, _0, _0],
                [_0, _0, _0, _1, _0, _0, _0, _0],
                [_0, _0, _0, _0, _1, _0, _0, _0],
                [_0, _0, _0, _0, _0, _0, _1, _0],
                [_0, _0, _0, _0, _0, _1, _0, _0],
                [_0, _0, _0, _0, _0, _0, _0, _1],
            ],
        ),
        (
            "ISWAP".to_string(),
            array![
                [_1, _0, _0, _0],
                [_0, _0, _i, _0],
                [_0, _i, _0, _0],
                [_0, _0, _0, _1],
            ],
        ),
    ])
});

type ParameterizedMatrix = fn(Complex64) -> Matrix;

/// Gates matrices that use parameters.
///
/// https://github.com/quil-lang/quil/blob/master/spec/Quil.md#standard-gates
static PARAMETERIZED_GATE_MATRICES: Lazy<HashMap<String, ParameterizedMatrix>> = Lazy::new(|| {
    // Unfortunately, Complex::cis takes a _float_ argument.
    HashMap::from([
        (
            "RX".to_string(),
            (|theta: Complex64| {
                let _i = imag!(1.0);
                let t = theta / 2.0;
                array![[t.cos(), -_i * t.sin()], [-_i * t.sin(), t.cos()]]
            }) as ParameterizedMatrix,
        ),
        (
            "RY".to_string(),
            (|theta: Complex64| {
                let t = theta / 2.0;
                array![[t.cos(), -t.sin()], [t.sin(), t.cos()]]
            }) as ParameterizedMatrix,
        ),
        (
            "RZ".to_string(),
            (|theta: Complex64| {
                let t = theta / 2.0;
                array![[t.cos(), -t.sin()], [t.sin(), t.cos()]]
            }) as ParameterizedMatrix,
        ),
        (
            "PHASE".to_string(),
            (|alpha: Complex64| {
                let mut p = Array2::eye(2);
                p[[1, 1]] = alpha.cos() + imag!(1.0) * alpha.sin();
                p
            }) as ParameterizedMatrix,
        ),
        (
            "CPHASE00".to_string(),
            (|alpha: Complex64| {
                let mut p = Array2::eye(4);
                p[[0, 0]] = alpha.cos() + imag!(1.0) * alpha.sin();
                p
            }) as ParameterizedMatrix,
        ),
        (
            "CPHASE01".to_string(),
            (|alpha: Complex64| {
                let mut p = Array2::eye(4);
                p[[1, 1]] = alpha.cos() + imag!(1.0) * alpha.sin();
                p
            }) as ParameterizedMatrix,
        ),
        (
            "CPHASE10".to_string(),
            (|alpha: Complex64| {
                let mut p = Array2::eye(4);
                p[[2, 2]] = alpha.cos() + imag!(1.0) * alpha.sin();
                p
            }) as ParameterizedMatrix,
        ),
        (
            "CPHASE".to_string(),
            (|alpha: Complex64| {
                let mut p = Array2::eye(4);
                p[[3, 3]] = alpha.cos() + imag!(1.0) * alpha.sin();
                p
            }) as ParameterizedMatrix,
        ),
        (
            "PSWAP".to_string(),
            (|theta: Complex64| {
                let (_0, _1, _c) = (real!(0.0), real!(1.0), theta.cos() + theta);
                array![
                    [_1, _0, _0, _0],
                    [_0, _0, _c, _0],
                    [_0, _c, _0, _0],
                    [_0, _0, _0, _1],
                ]
            }) as ParameterizedMatrix,
        ),
    ])
});

impl fmt::Display for Gate {
    fn fmt(&self, f: &mut fmt::Formatter) -> fmt::Result {
        for modifier in &self.modifiers {
            write!(f, "{modifier} ")?;
        }

        write!(f, "{}", self.name)?;
        write_expression_parameter_string(f, &self.parameters)?;
        write_qubits(f, &self.qubits)
    }
}

impl fmt::Display for GateModifier {
    fn fmt(&self, f: &mut fmt::Formatter) -> fmt::Result {
        match self {
            Self::Controlled => write!(f, "CONTROLLED"),
            Self::Dagger => write!(f, "DAGGER"),
            Self::Forked => write!(f, "FORKED"),
        }
    }
}

<<<<<<< HEAD
#[cfg(test)]
/// Kind of like numpy.testing.assert_allclose for arrays of complex numbers.
/// Loops by hand to print out position & differences and to avoid needing, e.g., ordered-float
macro_rules! assert_allclose {
    ($actual:expr, $desired:expr) => {
        assert_allclose!($actual, $desired, 1e-7)
    };
    ($actual:expr, $desired:expr, $tol:expr) => {
        for i in 0..$actual.nrows() {
            for j in 0..$actual.ncols() {
                let a = $actual[[i, j]];
                let d = $desired[[i, j]];
                let diff = (a - d).norm();
                let tol = $tol;
                assert!(
                    diff <= tol,
                    "\n{}\n&\n{}\nare different in {:?} position; diff = {diff:?}, tol = {tol:?}",
                    $actual,
                    $desired,
                    (i, j)
                );
            }
        }
    };
}

#[cfg(test)]
pub(crate) use assert_allclose;

#[cfg(test)]
mod test_gate_into_matrix {
    use super::{
        assert_allclose, lifted_gate_matrix, permutation_arbitrary, qubit_adjacent_lifted_gate,
        two_swap_helper, Expression::Number, Gate, GateModifier::*, Matrix, ParameterizedMatrix,
        Qubit::Fixed, CONSTANT_GATE_MATRICES, PARAMETERIZED_GATE_MATRICES,
    };
    use crate::{imag, real};
    use ndarray::{array, linalg::kron, Array2};
    use num_complex::Complex64;
    use once_cell::sync::Lazy;
    use rstest::rstest;

    static _0: Complex64 = real!(0.0);
    static _1: Complex64 = real!(1.0);
    static _I: Complex64 = imag!(1.0);
    static PI: Complex64 = real!(std::f64::consts::PI);
    static PI_4: Complex64 = real!(std::f64::consts::FRAC_PI_4);
    static SWAP: Lazy<Matrix> = Lazy::new(|| CONSTANT_GATE_MATRICES.get("SWAP").cloned().unwrap());
    static X: Lazy<Matrix> = Lazy::new(|| array![[_0, _1], [_1, _0]]);
    static P0: Lazy<Matrix> = Lazy::new(|| array![[_1, _0], [_0, _0]]);
    static P1: Lazy<Matrix> = Lazy::new(|| array![[_0, _0], [_0, _1]]);
    static CNOT: Lazy<Matrix> = Lazy::new(|| CONSTANT_GATE_MATRICES.get("CNOT").cloned().unwrap());
    static ISWAP: Lazy<Matrix> =
        Lazy::new(|| CONSTANT_GATE_MATRICES.get("ISWAP").cloned().unwrap());
    static H: Lazy<Matrix> = Lazy::new(|| CONSTANT_GATE_MATRICES.get("H").cloned().unwrap());
    static RZ: Lazy<ParameterizedMatrix> =
        Lazy::new(|| PARAMETERIZED_GATE_MATRICES.get("RZ").cloned().unwrap());
    static CCNOT: Lazy<Matrix> =
        Lazy::new(|| CONSTANT_GATE_MATRICES.get("CCNOT").cloned().unwrap());
    static CZ: Lazy<Matrix> = Lazy::new(|| CONSTANT_GATE_MATRICES.get("CZ").cloned().unwrap());

    #[rstest]
    #[case(0, 2, &SWAP)]
    #[case(0, 3, &kron(&Array2::eye(2), &SWAP))]
    #[case(0, 4, &kron(&Array2::eye(4), &SWAP))]
    #[case(1, 3, &kron(&SWAP, &Array2::eye(2)))]
    #[case(1, 4, &kron(&Array2::eye(2), &kron(&SWAP, &Array2::eye(2))))]
    #[case(2, 4, &kron(&Array2::eye(1), &kron(&SWAP, &Array2::eye(4))))]
    #[case(8, 10, &kron(&Array2::eye(1), &kron(&SWAP, &Array2::eye(2usize.pow(8)))))]
    fn test_qubit_adjacent_lifted_gate(
        #[case] i: u64,
        #[case] n_qubits: u64,
        #[case] expected: &Matrix,
    ) {
        let result = qubit_adjacent_lifted_gate(i, &SWAP, n_qubits);
        assert_allclose!(result, expected);
    }

    // test cases via pyquil.simulation.tools.two_swap_helper
    #[rstest]
    #[case(0, 0, 2, &mut[0, 1], &[0, 1], &Array2::eye(4))]
    #[case(0, 1, 2, &mut[0, 1], &[1, 0], &array![[_1, _0, _0, _0],
                                                 [_0, _0, _1, _0],
                                                 [_0, _1, _0, _0],
                                                 [_0, _0, _0, _1]])]
    #[case(0, 1, 2, &mut[1, 0], &[0, 1], &array![[_1, _0, _0, _0],
                                                 [_0, _0, _1, _0],
                                                 [_0, _1, _0, _0],
                                                 [_0, _0, _0, _1]])]
    #[case(1, 0, 2, &mut[0, 1], &[1, 0], &array![[_1, _0, _0, _0],
                                                 [_0, _0, _1, _0],
                                                 [_0, _1, _0, _0],
                                                 [_0, _0, _0, _1]])]
    #[case(1, 0, 2, &mut[1, 0], &[0, 1], &array![[_1, _0, _0, _0],
                                                 [_0, _0, _1, _0],
                                                 [_0, _1, _0, _0],
                                                 [_0, _0, _0, _1]])]
    #[case(0, 1, 3, &mut[0, 1, 2], &[1, 0, 2], &array![[_1, _0, _0, _0, _0, _0, _0, _0],
                                                       [_0, _0, _1, _0, _0, _0, _0, _0],
                                                       [_0, _1, _0, _0, _0, _0, _0, _0],
                                                       [_0, _0, _0, _1, _0, _0, _0, _0],
                                                       [_0, _0, _0, _0, _1, _0, _0, _0],
                                                       [_0, _0, _0, _0, _0, _0, _1, _0],
                                                       [_0, _0, _0, _0, _0, _1, _0, _0],
                                                       [_0, _0, _0, _0, _0, _0, _0, _1]])]

    fn test_two_swap_helper(
        #[case] j: u64,
        #[case] k: u64,
        #[case] n_qubits: u64,
        #[case] qubit_map: &mut [u64],
        #[case] expected_qubit_map: &[u64],
        #[case] expected_matrix: &Matrix,
    ) {
        let result = two_swap_helper(j, k, n_qubits, qubit_map);
        assert_eq!(qubit_map, expected_qubit_map);
        assert_allclose!(result, expected_matrix);
    }

    // test cases via pyquil.simulation.tools.permutation_arbitrary
    #[rstest]
    #[case(&[0], 1, 0, &Array2::eye(2))]
    #[case(&[0, 1], 2, 0, &array![[_1, _0, _0, _0],
                                  [_0, _0, _1, _0],
                                  [_0, _1, _0, _0],
                                  [_0, _0, _0, _1]])]
    #[case(&[1, 0], 2, 0, &Array2::eye(4))]
    #[case(&[0, 2], 3, 1, &array![[_1, _0, _0, _0, _0, _0, _0, _0],
                                  [_0, _0, _1, _0, _0, _0, _0, _0],
                                  [_0, _0, _0, _0, _1, _0, _0, _0],
                                  [_0, _0, _0, _0, _0, _0, _1, _0],
                                  [_0, _1, _0, _0, _0, _0, _0, _0],
                                  [_0, _0, _0, _1, _0, _0, _0, _0],
                                  [_0, _0, _0, _0, _0, _1, _0, _0],
                                  [_0, _0, _0, _0, _0, _0, _0, _1]])]
    #[case(&[1, 2], 3, 1, &array![[_1, _0, _0, _0, _0, _0, _0, _0],
                                  [_0, _1, _0, _0, _0, _0, _0, _0],
                                  [_0, _0, _0, _0, _1, _0, _0, _0],
                                  [_0, _0, _0, _0, _0, _1, _0, _0],
                                  [_0, _0, _1, _0, _0, _0, _0, _0],
                                  [_0, _0, _0, _1, _0, _0, _0, _0],
                                  [_0, _0, _0, _0, _0, _0, _1, _0],
                                  [_0, _0, _0, _0, _0, _0, _0, _1]])]
    #[case(&[0, 1, 2], 3, 0, &array![[_1, _0, _0, _0, _0, _0, _0, _0],
                                     [_0, _0, _0, _0, _1, _0, _0, _0],
                                     [_0, _0, _1, _0, _0, _0, _0, _0],
                                     [_0, _0, _0, _0, _0, _0, _1, _0],
                                     [_0, _1, _0, _0, _0, _0, _0, _0],
                                     [_0, _0, _0, _0, _0, _1, _0, _0],
                                     [_0, _0, _0, _1, _0, _0, _0, _0],
                                     [_0, _0, _0, _0, _0, _0, _0, _1]])]
    fn test_permutation_arbitrary(
        #[case] qubit_inds: &[u64],
        #[case] n_qubits: u64,
        #[case] expected_start: u64,
        #[case] expected_matrix: &Matrix,
    ) {
        let (result_matrix, result_start) = permutation_arbitrary(qubit_inds, n_qubits);
        assert_allclose!(result_matrix, expected_matrix);
        assert_eq!(result_start, expected_start);
    }

    #[rstest]
    #[case(&CNOT, &mut [1, 0], 2, &(kron(&P0, &Array2::eye(2)) + kron(&P1, &X)))]
    #[case(&CNOT, &mut [0, 1], 2, &(kron(&Array2::eye(2), &P0) + kron(&X, &P1)))]
    #[case(&CNOT, &mut [2, 1], 3, &(kron(&CNOT, &Array2::eye(2))))]
    #[case(&ISWAP, &mut [0, 1], 3, &kron(&Array2::eye(2), &ISWAP))]
    #[case(&ISWAP, &mut [1, 0], 3, &kron(&Array2::eye(2), &ISWAP))]
    #[case(&ISWAP, &mut [1, 2], 4, &kron(&Array2::eye(2), &kron(&ISWAP, &Array2::eye(2))))]
    #[case(&ISWAP, &mut [3, 2], 4, &kron(&ISWAP, &Array2::eye(4)))]
    #[case(&ISWAP, &mut [2, 3], 4, &kron(&ISWAP, &Array2::eye(4)))]
    #[case(&H, &mut [0], 4, &kron(&Array2::eye(8), &H))]
    #[case(&H, &mut [1], 4, &kron(&Array2::eye(4), &kron(&H, &Array2::eye(2))))]
    #[case(&H, &mut [2], 4, &kron(&Array2::eye(2), &kron(&H, &Array2::eye(4))))]
    #[case(&H, &mut [3], 4, &kron(&H, &Array2::eye(8)))]
    #[case(&H, &mut [0], 5, &kron(&Array2::eye(16), &H))]
    #[case(&H, &mut [1], 5, &kron(&Array2::eye(8), &kron(&H, &Array2::eye(2))))]
    #[case(&H, &mut [2], 5, &kron(&Array2::eye(4), &kron(&H, &Array2::eye(4))))]
    #[case(&H, &mut [3], 5, &kron(&Array2::eye(2), &kron(&H, &Array2::eye(8))))]
    #[case(&H, &mut [4], 5, &kron(&H, &Array2::eye(16)))]
    fn test_lifted_gate_matrix(
        #[case] matrix: &Matrix,
        #[case] indices: &mut [u64],
        #[case] n_qubits: u64,
        #[case] expected: &Matrix,
    ) {
        assert_allclose!(lifted_gate_matrix(matrix, indices, n_qubits), expected);
    }

    #[rstest]
    #[case(&mut Gate::new("H", vec![], vec![Fixed(0)], vec![]).unwrap(), 4, &kron(&Array2::eye(8), &H))]
    #[case(&mut Gate::new("RZ", vec![Number(PI_4)], vec![Fixed(0)], vec![Dagger]).unwrap(), 1, &RZ(-PI_4))]
    #[case(&mut Gate::new("X", vec![], vec![Fixed(0)], vec![Dagger]).unwrap().controlled(Fixed(1)), 2, &CNOT)]
    #[case(
        &mut Gate::new("X", vec![], vec![Fixed(0)], vec![]).unwrap().dagger().controlled(Fixed(1)).dagger().dagger().controlled(Fixed(2)),
        3,
        &CCNOT
    )]
    #[case(
        &mut Gate::new("PHASE", vec![Number(_0)], vec![Fixed(1)], vec![]).unwrap().forked(Fixed(0), vec![Number(PI)]).unwrap(),
        2,
        &lifted_gate_matrix(&CZ, &[0, 1], 2)
    )]
    fn test_to_unitary(#[case] gate: &mut Gate, #[case] n_qubits: u64, #[case] expected: &Matrix) {
        let result = gate.to_unitary(n_qubits);
        assert!(result.is_ok());
        assert_allclose!(result.as_ref().unwrap(), expected);
    }
}

#[derive(Copy, Clone, Debug, PartialEq, Eq, strum::Display, strum::EnumString)]
=======
#[derive(Copy, Clone, Debug, PartialEq, Eq, Hash, strum::Display, strum::EnumString)]
>>>>>>> 6e301ac0
#[strum(serialize_all = "UPPERCASE")]
pub enum PauliGate {
    I,
    X,
    Y,
    Z,
}

#[derive(Clone, Debug, PartialEq, Eq, Hash)]
pub struct PauliTerm {
    pub arguments: Vec<(PauliGate, String)>,
    pub expression: Expression,
}

impl PauliTerm {
    pub fn new(arguments: Vec<(PauliGate, String)>, expression: Expression) -> Self {
        Self {
            arguments,
            expression,
        }
    }

    pub(crate) fn word(&self) -> impl Iterator<Item = &PauliGate> {
        self.arguments.iter().map(|(gate, _)| gate)
    }

    pub(crate) fn arguments(&self) -> impl Iterator<Item = &String> {
        self.arguments.iter().map(|(_, argument)| argument)
    }
}

#[derive(Clone, Debug, PartialEq, Eq, Hash)]
pub struct PauliSum {
    pub arguments: Vec<String>,
    pub terms: Vec<PauliTerm>,
}

impl PauliSum {
    pub fn new(arguments: Vec<String>, terms: Vec<PauliTerm>) -> Result<Self, GateError> {
        let diff = terms
            .iter()
            .flat_map(|t| t.arguments())
            .collect::<HashSet<_>>()
            .difference(&arguments.iter().collect::<HashSet<_>>())
            .copied()
            .collect::<Vec<_>>();

        if !diff.is_empty() {
            return Err(GateError::PauliSumArgumentMismatch {
                mismatches: diff.into_iter().cloned().collect(),
                expected_arguments: arguments,
            });
        }

        Ok(Self { arguments, terms })
    }
}

/// An enum representing a the specification of a [`GateDefinition`] for a given [`GateType`]
#[derive(Clone, Debug, PartialEq, Eq, Hash)]
pub enum GateSpecification {
    /// A matrix of [`Expression`]s representing a unitary operation for a [`GateType::Matrix`].
    Matrix(Vec<Vec<Expression>>),
    /// A vector of integers that defines the permutation used for a [`GateType::Permutation`]
    Permutation(Vec<u64>),
    /// A Hermitian operator specified as a Pauli sum, a sum of combinations of Pauli operators,
    /// used for a [`GateType::PauliSum`]
    PauliSum(PauliSum),
}

impl fmt::Display for GateSpecification {
    fn fmt(&self, f: &mut fmt::Formatter) -> fmt::Result {
        match self {
            GateSpecification::Matrix(matrix) => {
                for row in matrix {
                    write!(f, "\t")?;
                    if let Some(first) = row.first() {
                        write!(f, "{first}")?;
                    }
                    for cell in row.iter().skip(1) {
                        write!(f, ", {cell}")?;
                    }
                    writeln!(f)?;
                }
            }
            GateSpecification::Permutation(permutation) => {
                write!(f, "\t")?;
                if let Some(i) = permutation.first() {
                    write!(f, "{i}")?;
                }
                for i in permutation.iter().skip(1) {
                    write!(f, ", {i}")?;
                }
                writeln!(f)?;
            }
            GateSpecification::PauliSum(pauli_sum) => {
                for term in &pauli_sum.terms {
                    write!(f, "\t")?;
                    for word in term.word() {
                        write!(f, "{word}")?;
                    }
                    write!(f, "({})", term.expression)?;
                    for argument in term.arguments() {
                        write!(f, " {argument}")?;
                    }
                    writeln!(f)?;
                }
            }
        }
        Ok(())
    }
}

/// A struct encapsulating a quil Gate Definition
#[derive(Clone, Debug, PartialEq, Eq, Hash)]
pub struct GateDefinition {
    pub name: String,
    pub parameters: Vec<String>,
    pub specification: GateSpecification,
}

impl GateDefinition {
    pub fn new(
        name: String,
        parameters: Vec<String>,
        specification: GateSpecification,
    ) -> Result<Self, GateError> {
        validate_user_identifier(&name)?;
        Ok(Self {
            name,
            parameters,
            specification,
        })
    }
}

impl fmt::Display for GateDefinition {
    fn fmt(&self, f: &mut fmt::Formatter) -> fmt::Result {
        write!(f, "DEFGATE {}", self.name,)?;
        write_parameter_string(f, &self.parameters)?;
        match &self.specification {
            GateSpecification::Matrix(_) => writeln!(f, " AS MATRIX:")?,
            GateSpecification::Permutation(_) => writeln!(f, " AS PERMUTATION:")?,
            GateSpecification::PauliSum(sum) => {
                for arg in &sum.arguments {
                    write!(f, " {arg}")?;
                }
                writeln!(f, " AS PAULI-SUM:")?
            }
        }
        write!(f, "{}", self.specification)
    }
}

#[cfg(test)]
mod test_gate_definition {
    use super::{GateDefinition, GateSpecification, PauliGate, PauliSum, PauliTerm};
    use crate::expression::{
        Expression, ExpressionFunction, FunctionCallExpression, InfixExpression, InfixOperator,
        PrefixExpression, PrefixOperator,
    };
    use crate::{imag, real};
    use insta::assert_snapshot;
    use rstest::rstest;

    #[rstest]
    #[case(
        "Permutation GateDefinition",
        GateDefinition{
            name: "PermGate".to_string(),
            parameters: vec![],
            specification: GateSpecification::Permutation(vec![0, 1, 2, 3, 4, 5, 7, 6]),

        }
    )]
    #[case(
        "Parameterized GateDefinition",
        GateDefinition{
            name: "ParamGate".to_string(),
            parameters: vec!["theta".to_string()],
            specification: GateSpecification::Matrix(vec![
                vec![
                    Expression::FunctionCall(FunctionCallExpression {
                        function: crate::expression::ExpressionFunction::Cosine,
                        expression: Box::new(Expression::Infix(InfixExpression {
                            left: Box::new(Expression::Variable("theta".to_string())),
                            operator: InfixOperator::Slash,
                            right: Box::new(Expression::Number(real!(2.0))),
                        })),
                    }),
                    Expression::Infix(InfixExpression {
                        left: Box::new(Expression::Prefix(PrefixExpression {
                            operator: PrefixOperator::Minus,
                            expression: Box::new(Expression::Number(imag!(1f64)))
                        })),
                        operator: InfixOperator::Star,
                        right: Box::new(Expression::FunctionCall(FunctionCallExpression {
                            function: ExpressionFunction::Sine,
                            expression: Box::new(Expression::Infix(InfixExpression {
                                left: Box::new(Expression::Variable("theta".to_string())),
                                operator: InfixOperator::Slash,
                                right: Box::new(Expression::Number(real!(2.0))),
                            })),
                        })),
                    })
                ],
                vec![
                    Expression::Infix(InfixExpression {
                        left: Box::new(Expression::Prefix(PrefixExpression {
                            operator: PrefixOperator::Minus,
                            expression: Box::new(Expression::Number(imag!(1f64)))
                        })),
                        operator: InfixOperator::Star,
                        right: Box::new(Expression::FunctionCall(FunctionCallExpression {
                            function: ExpressionFunction::Sine,
                            expression: Box::new(Expression::Infix(InfixExpression {
                                left: Box::new(Expression::Variable("theta".to_string())),
                                operator: InfixOperator::Slash,
                                right: Box::new(Expression::Number(real!(2.0))),
                            })),
                        })),
                    }),
                    Expression::FunctionCall(FunctionCallExpression {
                        function: crate::expression::ExpressionFunction::Cosine,
                        expression: Box::new(Expression::Infix(InfixExpression {
                            left: Box::new(Expression::Variable("theta".to_string())),
                            operator: InfixOperator::Slash,
                            right: Box::new(Expression::Number(real!(2.0))),
                        })),
                    }),
                ],
            ]),

        }
    )]
    #[case(
        "Pauli Sum GateDefinition",
        GateDefinition{
            name: "PauliSumGate".to_string(),
            parameters: vec!["theta".to_string()],
            specification: GateSpecification::PauliSum(PauliSum{arguments: vec!["p".to_string(), "q".to_string()], terms: vec![
                PauliTerm {
                    arguments: vec![(PauliGate::Z, "p".to_string()), (PauliGate::Z, "q".to_string())],
                    expression: Expression::Infix(InfixExpression {
                        left: Box::new(Expression::Prefix(PrefixExpression {
                            operator: PrefixOperator::Minus,
                            expression: Box::new(Expression::Variable("theta".to_string()))
                        })),
                        operator: InfixOperator::Slash,
                        right: Box::new(Expression::Number(real!(4.0)))
                    }),
                },
                PauliTerm {
                    arguments: vec![(PauliGate::Y, "p".to_string())],
                    expression: Expression::Infix(InfixExpression {
                        left: Box::new(Expression::Variable("theta".to_string())),
                        operator: InfixOperator::Slash,
                        right: Box::new(Expression::Number(real!(4.0)))
                    }),
                },
                PauliTerm {
                    arguments: vec![(PauliGate::X, "q".to_string())],
                    expression: Expression::Infix(InfixExpression {
                        left: Box::new(Expression::Variable("theta".to_string())),
                        operator: InfixOperator::Slash,
                        right: Box::new(Expression::Number(real!(4.0)))
                    }),
                },
            ]})
        }
    )]
    fn test_display(#[case] description: &str, #[case] gate_def: GateDefinition) {
        insta::with_settings!({
            snapshot_suffix => description,
        }, {
            assert_snapshot!(gate_def.to_string())
        })
    }
}

/// The type of a [`GateDefinition`]
#[derive(Clone, Debug, PartialEq, Eq, Hash)]
pub enum GateType {
    Matrix,
    Permutation,
    PauliSum,
}

impl fmt::Display for GateType {
    fn fmt(&self, f: &mut fmt::Formatter) -> fmt::Result {
        match self {
            Self::Matrix => write!(f, "MATRIX"),
            Self::Permutation => write!(f, "PERMUTATION"),
            Self::PauliSum => write!(f, "PAULI-SUM"),
        }
    }
}<|MERGE_RESOLUTION|>--- conflicted
+++ resolved
@@ -592,7 +592,6 @@
     }
 }
 
-<<<<<<< HEAD
 #[cfg(test)]
 /// Kind of like numpy.testing.assert_allclose for arrays of complex numbers.
 /// Loops by hand to print out position & differences and to avoid needing, e.g., ordered-float
@@ -803,10 +802,7 @@
     }
 }
 
-#[derive(Copy, Clone, Debug, PartialEq, Eq, strum::Display, strum::EnumString)]
-=======
 #[derive(Copy, Clone, Debug, PartialEq, Eq, Hash, strum::Display, strum::EnumString)]
->>>>>>> 6e301ac0
 #[strum(serialize_all = "UPPERCASE")]
 pub enum PauliGate {
     I,
