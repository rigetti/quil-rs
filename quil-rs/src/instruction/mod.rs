--- conflicted
+++ resolved
@@ -475,28 +475,18 @@
                 frame_names,
                 qubits,
                 ..
-<<<<<<< HEAD
             }) => Some(FrameMatchConditions {
                 used: Some(if frame_names.is_empty() {
                     FrameMatchCondition::ExactQubits(qubits.iter().collect())
                 } else {
                     FrameMatchCondition::And(vec![
                         FrameMatchCondition::ExactQubits(qubits.iter().collect()),
-                        FrameMatchCondition::AnyOfNames(frame_names.iter().collect()),
+                        FrameMatchCondition::AnyOfNames(
+                            frame_names.iter().map(String::as_str).collect(),
+                        ),
                     ])
                 }),
                 blocked: None,
-=======
-            }) => Some(if frame_names.is_empty() {
-                FrameMatchCondition::ExactQubits(qubits.iter().collect())
-            } else {
-                FrameMatchCondition::And(vec![
-                    FrameMatchCondition::ExactQubits(qubits.iter().collect()),
-                    FrameMatchCondition::AnyOfNames(
-                        frame_names.iter().map(String::as_str).collect(),
-                    ),
-                ])
->>>>>>> 51b6e514
             }),
             Instruction::Fence(Fence { qubits }) => Some(FrameMatchConditions {
                 used: None,
