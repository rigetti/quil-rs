--- conflicted
+++ resolved
@@ -1328,7 +1328,6 @@
     }
 
     #[test]
-<<<<<<< HEAD
     fn test_filter_instructions() {
         let input = "DECLARE foo REAL[1]
 DEFFRAME 1 \"rx\":
@@ -1346,7 +1345,8 @@
         let program_without_quil_t =
             program.filter_instructions(|instruction| !instruction.is_quil_t());
         assert_snapshot!(program_without_quil_t.to_quil().unwrap())
-=======
+    }
+
     fn test_wrap_in_loop() {
         let input = "DECLARE ro BIT
 DECLARE shot_count INTEGER
@@ -1374,6 +1374,5 @@
         );
 
         assert_snapshot!(program.to_quil().unwrap())
->>>>>>> 0b0c2c9e
     }
 }