--- conflicted
+++ resolved
@@ -478,7 +478,6 @@
         concat!("DEFCAL I %q:\n", "    DELAY q 4e-8\n", "I 0\n",),
     )]
     #[case(
-<<<<<<< HEAD
         "Precedence-Fixed-Match",
         concat!(
             "DEFCAL MEASURE addr:\n",
@@ -491,7 +490,6 @@
             "    PRAGMA CORRECT\n",
             "MEASURE 0 ro\n",
         )
-
     )]
     #[case(
         "Precedence-Variable-Match",
@@ -514,13 +512,14 @@
             "DEFCAL MEASURE addr:\n",
             "    PRAGMA CORRECT\n",
             "MEASURE 0 ro\n",
-=======
+        )
+    )]
+    #[case(
         "ShiftPhase",
         concat!(
             "DEFCAL RZ(%theta) %q:\n",
             "    SHIFT-PHASE %q \"rf\" -%theta\n",
             "RZ(pi) 0\n",
->>>>>>> f7ce22ae
         )
     )]
     fn test_expansion(#[case] description: &str, #[case] input: &str) {
