// Copyright 2021 Rigetti Computing
//
// Licensed under the Apache License, Version 2.0 (the "License");
// you may not use this file except in compliance with the License.
// You may obtain a copy of the License at
//
// http://www.apache.org/licenses/LICENSE-2.0
//
// Unless required by applicable law or agreed to in writing, software
// distributed under the License is distributed on an "AS IS" BASIS,
// WITHOUT WARRANTIES OR CONDITIONS OF ANY KIND, either express or implied.
// See the License for the specific language governing permissions and
// limitations under the License.

use std::collections::HashSet;

#[cfg(feature = "stubs")]
use pyo3_stub_gen::derive::gen_stub_pyclass;

use crate::{
    expression::{Expression, FunctionCallExpression, InfixExpression, PrefixExpression},
    instruction::{CallResolutionError, MemoryReference, Sharing, Vector, WaveformInvocation},
    pickleable_new,
};

#[derive(Clone, Debug, Hash, PartialEq, Eq)]
#[cfg_attr(feature = "stubs", gen_stub_pyclass)]
#[cfg_attr(
    feature = "python",
    pyo3::pyclass(module = "quil.program", eq, frozen, hash, get_all, subclass)
)]
pub struct MemoryRegion {
    pub size: Vector,
    pub sharing: Option<Sharing>,
}

pickleable_new! {
    impl MemoryRegion {
        pub fn new(size: Vector, sharing: Option<Sharing>);
    }
}

<<<<<<< HEAD
/// How an instruction or sequence of instructions can access memory.
///
/// Each access is stored as the name of the region that was accessed.  We do not store the
/// individual indices that were accessed.
#[derive(Clone, Debug, Default, PartialEq, Eq)]
=======
#[derive(Clone, Debug, Default, PartialEq)]
>>>>>>> b4e3969f
pub struct MemoryAccesses {
    /// All ways these instructions can read from memory.
    pub reads: HashSet<String>,

    /// All ways these instructions can write to memory from within the processor.
    ///
    /// The "within the processor" clause indicates that this covers the write to the destination of
    /// a [`MOVE`][Instruction::Move], but not the write to the target of a
    /// [`MEASURE`][Instruction::Measurement].
    pub writes: HashSet<String>,

    /// All ways these instructions can write to memory from outside the processor.
    ///
    /// The "outside the processor" clause indicates that this covers the write to the target of a
    /// [`MEASURE`][Instruction::Measurement], but not the write to the destination of a
    /// [`MOVE`][Instruction::Move].
    pub captures: HashSet<String>,
}

impl MemoryAccesses {
    /// Returns a new empty set of memory accesses
    #[inline]
    pub fn new() -> Self {
        Self::default()
    }

    /// A more semantically-meaningful alias for [`Self::new`].
    #[inline]
    pub fn none() -> Self {
        Self::new()
    }

    pub fn union(mut self, rhs: Self) -> Self {
        let Self {
            captures,
            reads,
            writes,
        } = rhs;
        self.captures.extend(captures);
        self.reads.extend(reads);
        self.writes.extend(writes);
        self
    }
}

/// Express a mode of memory access.
#[derive(Clone, Copy, Hash, PartialEq, Eq, Debug)]
pub enum MemoryAccessType {
    /// Read from a memory location
    Read,

    /// Write to a memory location using classical instructions
    Write,

    /// Write to a memory location using readout (`CAPTURE` and `RAW-CAPTURE` instructions)
    Capture,
}

#[derive(Clone, PartialEq, Debug, thiserror::Error)]
pub enum MemoryAccessesError {
    #[error(transparent)]
    CallResolution(#[from] CallResolutionError),

    #[error("Instruction handler reported an error when constructing memory accesses: {0}")]
    InstructionHandlerError(String),
}

pub mod expression {
    // Contains an implementation of an iterator over all [`MemoryReference`]s read from by an
    // expression.  We construct a separate iterator here so we can avoid reifying a vector of
    // [`MemoryReference`]s that we will then immediately consume.

    use super::*;

    /// An iterator over all the memory references contained in an expression.
    #[derive(Clone, Debug)]
    pub struct MemoryReferences<'a> {
        pub(super) stack: Vec<&'a Expression>,
    }

    impl<'a> Iterator for MemoryReferences<'a> {
        type Item = &'a MemoryReference;

        fn next(&mut self) -> Option<Self::Item> {
            // If we imagine collecting into a vector, this function is roughly
            //
            // ```
            // fn collect_into(expr: &Expression, output: &mut Vec<&MemoryReference>) {
            //     match expr {
            //         Expression::NoReferences(_) => (),
            //         Expression::Address(reference) => output.push(reference),
            //         Expression::OneSubexpression(expression) => collect_into(expression, output),
            //         Expression::TwoSubexpressions(left, right) => {
            //             collect_into(left, output);
            //             collect_into(right, output);
            //         }
            //     }
            // }
            // ```
            //
            // In order to implement an iterator without allocating the whole vector, we still have
            // to reify the stack for the two-subexpression case; that's what `self.stack` is.
            //
            // We then implement this function with two loops.  The outer loop, `'stack_search`, is
            // our stack traversal; it finds the nearest stack frame.  The inner loop is effectively
            // our *tail calls*, where we don't need to allocate another stack frame; instead, we
            // assign to the current stack frame and keep going.  We don't have to write back to the
            // vector in the tail call case because no leaf node has more than one reference, so
            // once we've popped a stack frame off it'll fully bottom out.
            //
            // Note also that in the two-subexpression case we actually swap the order from the
            // `collect_into` example.  This is because `collect_into` reuses the same `output`, so
            // the state is preserved and `collect_into(right, output)` appends after `left`.
            // However, when we are emitting our results immediately, the tail call will happen
            // *before* the delayed stack frame.
            //
            // And yes, this would all be simpler with `gen` blocks.

            let Self { stack } = self;

            // Search through all parent expressions
            'stack_search: while let Some(mut expr) = stack.pop() {
                // An optimization for when there's only one child expression
                loop {
                    match expr {
                        // We're done with this expression and didn't find anything; time to walk down
                        // another tree branch, if there are any left.
                        Expression::Number(_)
                        | Expression::PiConstant()
                        | Expression::Variable(_) => continue 'stack_search,

                        // We're done with this expression and it was successful; stop iterating here,
                        // and when we return, walk down another tree branch if there are any left.
                        Expression::Address(reference) => return Some(reference),

                        // This expression only has one subexpression; we can avoid pushing a new
                        // "stack frame" and immediately popping it by overwriting the current stack
                        // frame.
                        Expression::FunctionCall(FunctionCallExpression {
                            expression,
                            function: _,
                        })
                        | Expression::Prefix(PrefixExpression {
                            expression,
                            operator: _,
                        }) => expr = expression,

                        // This expression has two subexpression; we delay searching through the
                        // right child by pushing it on the stack, and "tail call" to search through
                        // the left child immediately as we did with the single-subexpression case
                        // above.
                        Expression::Infix(InfixExpression {
                            left,
                            right,
                            operator: _,
                        }) => {
                            stack.push(right);
                            expr = left;
                        }
                    }
                }
            }

            // We've finished our traversal; there are no subexpressions left.
            None
        }
    }

    impl std::iter::FusedIterator for MemoryReferences<'_> {}
}

impl Expression {
    /// Return an iterator over all the memory references contained within this expression.
    pub fn memory_references(&self) -> expression::MemoryReferences<'_> {
        expression::MemoryReferences { stack: vec![self] }
    }
}

impl WaveformInvocation {
    /// Return, if any, the memory references contained within this `WaveformInvocation`.
    pub fn memory_references(&self) -> impl std::iter::FusedIterator<Item = &MemoryReference> {
        self.parameters
            .values()
            .flat_map(Expression::memory_references)
    }
}

#[cfg(test)]
mod tests {
    use std::collections::HashSet;

    use rstest::rstest;

    use crate::{
        expression::Expression,
        instruction::{
            ArithmeticOperand, Convert, DefaultHandler, Exchange, ExternSignatureMap,
            FrameIdentifier, Instruction, InstructionHandler as _, MemoryReference, Qubit,
            SetFrequency, ShiftFrequency, Store,
        },
        program::MemoryAccesses,
    };

    #[rstest]
    #[case(
        Instruction::Store(Store {
            destination: "destination".to_string(),
            offset: MemoryReference {
                name: "offset".to_string(),
                index: Default::default()
            },
            source: ArithmeticOperand::MemoryReference(MemoryReference {
                name: "source".to_string(),
                index: Default::default()
            }),
        }),
        MemoryAccesses {
            captures: HashSet::new(),
            reads: ["source", "offset"].iter().cloned().map(String::from).collect(),
            writes: ["destination"].iter().cloned().map(String::from).collect(),
        }
    )]
    #[case(
        Instruction::Convert(Convert {
            destination: MemoryReference {
                name: "destination".to_string(),
                index: Default::default()
            },
            source: MemoryReference {
                name: "source".to_string(),
                index: Default::default()
            },
        }),
        MemoryAccesses {
            captures: HashSet::new(),
            reads: ["source"].iter().cloned().map(String::from).collect(),
            writes: ["destination"].iter().cloned().map(String::from).collect(),
        }
    )]
    #[case(
        Instruction::Exchange(Exchange {
            left: MemoryReference {
                name: "left".to_string(),
                index: Default::default()
            },
            right: MemoryReference {
                name: "right".to_string(),
                index: Default::default()
            },
        }),
        MemoryAccesses {
            captures: HashSet::new(),
            reads: ["left", "right"].iter().cloned().map(String::from).collect(),
            writes: ["left", "right"].iter().cloned().map(String::from).collect(),
        }
    )]
    #[case(
        Instruction::SetFrequency(SetFrequency {
            frequency: Expression::Address(MemoryReference {
                name: "frequency".to_string(),
                index: Default::default()
            }),
            frame: FrameIdentifier {
                name: "frame".to_string(),
                qubits: vec![Qubit::Fixed(0)]
            }
        }),
        MemoryAccesses {
            captures: HashSet::new(),
            reads: ["frequency"].iter().cloned().map(String::from).collect(),
            writes: HashSet::new(),
        }
    )]
    #[case(
        Instruction::ShiftFrequency(ShiftFrequency {
            frequency: Expression::Address(MemoryReference {
                name: "frequency".to_string(),
                index: Default::default()
            }),
            frame: FrameIdentifier {
                name: "frame".to_string(),
                qubits: vec![Qubit::Fixed(0)]
            }
        }),
        MemoryAccesses {
            captures: HashSet::new(),
            reads: ["frequency"].iter().cloned().map(String::from).collect(),
            writes: HashSet::new(),
        }
    )]
    fn test_instruction_accesses(
        #[case] instruction: Instruction,
        #[case] expected: MemoryAccesses,
    ) {
        let memory_accesses = DefaultHandler
            .memory_accesses(&ExternSignatureMap::default(), &instruction)
            .expect("must be able to get memory accesses");
        assert_eq!(memory_accesses.captures, expected.captures);
        assert_eq!(memory_accesses.reads, expected.reads);
        assert_eq!(memory_accesses.writes, expected.writes);
    }
}<|MERGE_RESOLUTION|>--- conflicted
+++ resolved
@@ -40,15 +40,11 @@
     }
 }
 
-<<<<<<< HEAD
 /// How an instruction or sequence of instructions can access memory.
 ///
 /// Each access is stored as the name of the region that was accessed.  We do not store the
 /// individual indices that were accessed.
 #[derive(Clone, Debug, Default, PartialEq, Eq)]
-=======
-#[derive(Clone, Debug, Default, PartialEq)]
->>>>>>> b4e3969f
 pub struct MemoryAccesses {
     /// All ways these instructions can read from memory.
     pub reads: HashSet<String>,
