--- conflicted
+++ resolved
@@ -38,9 +38,6 @@
 
 impl Eq for MemoryRegion {}
 
-<<<<<<< HEAD
-#[derive(Clone, Debug, Default)]
-=======
 #[derive(Clone, Debug)]
 pub struct MemoryAccess {
     pub regions: HashSet<String>,
@@ -48,7 +45,6 @@
 }
 
 #[derive(Clone, Debug, Default, PartialEq)]
->>>>>>> 9a64a8c8
 pub struct MemoryAccesses {
     pub captures: HashSet<String>,
     pub reads: HashSet<String>,
