--- conflicted
+++ resolved
@@ -6,41 +6,14 @@
 
 fn benchmark_quil_corpus(c: &mut Criterion) {
     corpus::from_corpus().iter().for_each(|cfg| {
-<<<<<<< HEAD
         c.bench_function(&cfg.name, |b| {
             b.iter_batched(
                 || {
                     quil_rs::Program::from_str(&cfg.program)
                         .expect("program should parse successfully")
-=======
-        for include_blocked in [true, false] {
-            c.bench_function(
-                &format!(
-                    "{} ({}include blocked)",
-                    cfg.name,
-                    if include_blocked { "" } else { "no " }
-                ),
-                |b| {
-                    b.iter_batched(
-                        || {
-                            quil_rs::Program::from_str(&cfg.program)
-                                .expect("program should parse successfully")
-                        },
-                        |prog| {
-                            for instruction in prog.body_instructions() {
-                                for _ in 0..50 {
-                                    let frames = prog
-                                        .get_frames_for_instruction(instruction, include_blocked);
-                                    black_box(frames);
-                                }
-                            }
-                        },
-                        criterion::BatchSize::SmallInput,
-                    )
->>>>>>> 51b6e514
                 },
                 |prog| {
-                    for instruction in &prog.instructions {
+                    for instruction in prog.body_instructions() {
                         for _ in 0..50 {
                             let frames = prog.get_frames_for_instruction(instruction);
                             black_box(frames);
