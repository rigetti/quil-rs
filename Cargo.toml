--- conflicted
+++ resolved
@@ -1,11 +1,7 @@
 [package]
 name = "quil-rs"
 description = "Rust tooling for Quil (Quantum Instruction Language)"
-<<<<<<< HEAD
-version = "0.8.7"
-=======
-version ="0.10.1"
->>>>>>> 3df866d6
+version = "0.10.1"
 edition = "2018"
 license = "Apache-2.0"
 repository = "https://github.com/rigetti/quil-rust"
