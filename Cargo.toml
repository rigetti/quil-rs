--- conflicted
+++ resolved
@@ -1,43 +1,6 @@
-<<<<<<< HEAD
-[package]
-name = "quil-rs"
-description = "Rust tooling for Quil (Quantum Instruction Language)"
-version ="0.16.0-rc.1"
-edition = "2021"
-license = "Apache-2.0"
-repository = "https://github.com/rigetti/quil-rust"
-keywords = ["Quil", "Quantum", "Rigetti"]
-categories = ["parser-implementations", "science", "compilers", "emulators"]
-
-[dependencies]
-dot-writer = { version = "0.1.2", optional = true }
-indexmap = "1.6.1"
-lexical = "6.1.1" 
-nom = "7.1.1"
-nom_locate = "4.0.0"
-num-complex = "0.4.0"
-once_cell = "1.17.1"
-petgraph = "0.6.2"
-regex = "1.7.2"
-serde = { version = "1.0.125", features = ["derive"] }
-strum = { version = "0.24.1", features = ["derive"] }
-thiserror = "1.0.37"
-
-[dev-dependencies]
-criterion = { version = "0.4.0", features = ["html_reports"] }
-insta = "1.7.1"
-proptest = "1.0.0"
-proptest-derive = "0.3.0"
-rstest = "0.15.0"
-
-[features]
-graphviz-dot = ["dot-writer"]
-latex = []
-=======
 [workspace]
 members = ["quil-rs", "quil-py", "quil-cli"]
 resolver = "2"
->>>>>>> 5b8b59b5
 
 [profile.release]
 lto = true
