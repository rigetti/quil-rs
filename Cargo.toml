[package]
name = "quil-rs"
description = "Rust tooling for Quil (Quantum Instruction Language)"
<<<<<<< HEAD
version = "0.10.1"
=======
version ="0.10.2"
>>>>>>> faec6564
edition = "2018"
license = "Apache-2.0"
repository = "https://github.com/rigetti/quil-rust"
keywords = ["Quil", "Quantum", "Rigetti"]
categories = ["parser-implementations", "science", "compilers", "emulators"]

[dependencies]
dot-writer = { version = "0.1.2", optional = true }
indexmap = "1.6.1"
lexical = "5.2.0"
nom = "6.1.0"
num-complex = "0.4.0"
petgraph = "0.5.1"
ryu = "1.0.10"
serde = { version = "1.0.125", features = ["derive"] }
thiserror = "1.0.30"

[dev-dependencies]
insta = "1.7.1"
proptest = "1.0.0"
proptest-derive = "0.3.0"
criterion = { version = "0.3.5", features = ["html_reports"] }

[features]
graphviz-dot = ["dot-writer"]

[[bench]]
name = "parser"
harness = false<|MERGE_RESOLUTION|>--- conflicted
+++ resolved
@@ -1,11 +1,7 @@
 [package]
 name = "quil-rs"
 description = "Rust tooling for Quil (Quantum Instruction Language)"
-<<<<<<< HEAD
-version = "0.10.1"
-=======
 version ="0.10.2"
->>>>>>> faec6564
 edition = "2018"
 license = "Apache-2.0"
 repository = "https://github.com/rigetti/quil-rust"
