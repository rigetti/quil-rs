/**
 * Copyright 2021 Rigetti Computing
 *
 * Licensed under the Apache License, Version 2.0 (the "License");
 * you may not use this file except in compliance with the License.
 * You may obtain a copy of the License at
 *
 * http://www.apache.org/licenses/LICENSE-2.0
 *
 * Unless required by applicable law or agreed to in writing, software
 * distributed under the License is distributed on an "AS IS" BASIS,
 * WITHOUT WARRANTIES OR CONDITIONS OF ANY KIND, either express or implied.
 * See the License for the specific language governing permissions and
 * limitations under the License.
 **/
use std::collections::HashMap;

use crate::{
    expression::Expression,
    instruction::{
        Calibration, Gate, GateModifier, Instruction, MeasureCalibrationDefinition, Measurement,
        Qubit,
    },
};

use super::error::{ProgramError, ProgramResult};

/// A collection of Quil calibrations (`DEFCAL` instructions) with utility methods.
#[derive(Clone, Debug, Default, PartialEq)]
pub struct CalibrationSet {
    calibrations: Vec<Calibration>,
    measure_calibrations: Vec<MeasureCalibrationDefinition>,
}

struct MatchedCalibration<'a> {
    pub calibration: &'a Calibration,
    pub fixed_qubit_count: usize,
}

impl<'a> MatchedCalibration<'a> {
    pub fn new(calibration: &'a Calibration) -> Self {
        Self {
            calibration,
            fixed_qubit_count: calibration
                .qubits
                .iter()
                .filter(|q| match q {
                    Qubit::Fixed(_) => true,
                    Qubit::Variable(_) => false,
                })
                .count(),
        }
    }
}

impl CalibrationSet {
    /// Given an instruction, return the instructions to which it is expanded if there is a match.
    /// Recursively calibrate instructions, returning an error if a calibration directly or indirectly
    /// expands into itself.
    pub fn expand(
        &self,
        instruction: &Instruction,
        previous_calibrations: &[Instruction],
    ) -> ProgramResult<Option<Vec<Instruction>>> {
        if previous_calibrations.contains(instruction) {
            return Err(ProgramError::RecursiveCalibration(instruction.clone()));
        }
        let expanded_once_instructions = match instruction {
            Instruction::Gate(Gate {
                name,
                modifiers,
                parameters,
                qubits,
            }) => {
                let matching_calibration =
                    self.get_match_for_gate(modifiers, name, parameters, qubits);

                match matching_calibration {
                    Some(calibration) => {
                        let mut qubit_expansions: HashMap<&String, Qubit> = HashMap::new();
                        for (index, calibration_qubit) in calibration.qubits.iter().enumerate() {
                            if let Qubit::Variable(identifier) = calibration_qubit {
                                qubit_expansions.insert(identifier, qubits[index].clone());
                            }
                        }

                        // Variables used within the calibration's definition should be replaced with the actual expressions used by the gate.
                        // That is, `DEFCAL RX(%theta): ...` should have `%theta` replaced by `pi` throughout if it's used to expand `RX(pi)`.
                        let variable_expansions: HashMap<String, Expression> = calibration
                            .parameters
                            .iter()
                            .zip(parameters.iter())
                            .filter_map(|(calibration_expression, gate_expression)| {
                                if let Expression::Variable(variable_name) = calibration_expression
                                {
                                    Some((variable_name.clone(), gate_expression.clone()))
                                } else {
                                    None
                                }
                            })
                            .collect();

                        let mut instructions = calibration.instructions.clone();

                        for instruction in instructions.iter_mut() {
                            if let Instruction::Gate(Gate { qubits, .. }) = instruction {
                                // Swap all qubits for their concrete implementations
                                for qubit in qubits {
                                    match qubit {
                                        Qubit::Variable(name) => {
                                            if let Some(expansion) = qubit_expansions.get(name) {
                                                *qubit = expansion.clone();
                                            }
                                        }
                                        Qubit::Fixed(_) => {}
                                    }
                                }
                            }

                            instruction.apply_to_expressions(|expr| {
                                let previous = std::mem::replace(expr, Expression::PiConstant);
                                *expr = previous.substitute_variables(&variable_expansions);
                            })
                        }

                        Some(instructions)
                    }
                    None => None,
                }
            }
            Instruction::Measurement(Measurement { qubit, target }) => {
                // The matching calibration is the last-specified one that matched the target qubit (if any),
                // or otherwise the last-specified one that specified no qubit.
                let mut matching_calibration = None;
                let mut found_matching_calibration_without_qubit = false;
                for cal in self.measure_calibrations.iter().rev() {
                    if let Some(cal_qubit) = &cal.qubit {
                        if cal_qubit == qubit {
                            matching_calibration = Some(cal);
                            break;
                        }
                    } else if !found_matching_calibration_without_qubit {
                        matching_calibration = Some(cal);
                        found_matching_calibration_without_qubit = true;
                    }
                }

                match matching_calibration {
                    Some(calibration) => {
                        let mut instructions = calibration.instructions.clone();
                        for instruction in instructions.iter_mut() {
                            match instruction {
                                Instruction::Pragma(pragma) => {
                                    if pragma.name == "LOAD-MEMORY"
                                        && pragma.data.as_ref() == Some(&calibration.parameter)
                                    {
                                        if let Some(target) = target {
                                            pragma.data = Some(target.to_string())
                                        }
                                    }
                                }
                                Instruction::Capture(capture) => {
                                    if let Some(target) = target {
                                        capture.memory_reference = target.clone()
                                    }
                                }
                                _ => {}
                            }
                        }
                        Some(instructions)
                    }
                    None => None,
                }
            }
            _ => None,
        };

        // Add this instruction to the breadcrumb trail before recursion
        let mut downstream_previous_calibrations = vec![instruction.clone()];
        downstream_previous_calibrations.extend_from_slice(previous_calibrations);

        Ok(match expanded_once_instructions {
            Some(instructions) => {
                let mut recursively_expanded_instructions = vec![];

                for instruction in instructions {
                    let expanded_instructions =
                        self.expand(&instruction, &downstream_previous_calibrations)?;
                    match expanded_instructions {
                        Some(instructions) => {
                            recursively_expanded_instructions.extend(instructions)
                        }
                        None => recursively_expanded_instructions.push(instruction),
                    };
                }
                Some(recursively_expanded_instructions)
            }
            None => None,
        })
    }

    /// Return the final calibration which matches the gate per the QuilT specification:
    ///
    /// A calibration matches a gate iff:
    /// 1. It has the same name
    /// 2. It has the same modifiers
    /// 3. It has the same qubit count (any mix of fixed & variable)
    /// 4. It has the same parameter count (both specified and unspecified)
    /// 5. All fixed qubits in the calibration definition match those in the gate
    /// 6. All specified parameters in the calibration definition match those in the gate
    pub fn get_match_for_gate(
        &self,
        gate_modifiers: &[GateModifier],
        gate_name: &str,
        gate_parameters: &[Expression],
        gate_qubits: &[Qubit],
    ) -> Option<&Calibration> {
        let mut matched_calibration: Option<MatchedCalibration> = None;

        for calibration in &self.calibrations {
            // Filter out non-matching calibrations: check rules 1-4
            if calibration.name != gate_name
                || calibration.modifiers != gate_modifiers
                || calibration.parameters.len() != gate_parameters.len()
                || calibration.qubits.len() != gate_qubits.len()
            {
                continue;
            }

            let fixed_qubits_match =
                calibration
                    .qubits
                    .iter()
                    .enumerate()
                    .all(|(calibration_index, _)| {
                        match (
                            &calibration.qubits[calibration_index],
                            &gate_qubits[calibration_index],
                        ) {
                            // If they're both fixed, test if they're fixed to the same qubit
                            (
                                Qubit::Fixed(calibration_fixed_qubit),
                                Qubit::Fixed(gate_fixed_qubit),
                            ) => calibration_fixed_qubit == gate_fixed_qubit,
                            // If the calibration is variable, it matches any fixed qubit
                            (Qubit::Variable(_), _) => true,
                            // If the calibration is fixed, but the gate's qubit is variable, it's not a match
                            (Qubit::Fixed(_), _) => false,
                        }
                    });
            if !fixed_qubits_match {
                continue;
            }

            let fixed_parameters_match =
                calibration
                    .parameters
                    .iter()
                    .enumerate()
                    .all(|(calibration_index, _)| {
                        let calibration_parameters = calibration.parameters[calibration_index]
                            .clone()
                            .into_simplified();
                        let gate_parameters =
                            gate_parameters[calibration_index].clone().into_simplified();
                        match (calibration_parameters, gate_parameters) {
                            // If the calibration is variable, it matches any fixed qubit
                            (Expression::Variable(_), _) => true,
                            // If the calibration is fixed, but the gate's qubit is variable, it's not a match
                            (calib, gate) => calib == gate,
                        }
                    });
            if !fixed_parameters_match {
                continue;
            }

            matched_calibration = match matched_calibration {
                None => Some(MatchedCalibration::new(calibration)),
                Some(previous_match) => {
                    let potential_match = MatchedCalibration::new(calibration);
                    if potential_match.fixed_qubit_count >= previous_match.fixed_qubit_count {
                        Some(potential_match)
                    } else {
                        Some(previous_match)
                    }
                }
            }
        }

        matched_calibration.map(|m| m.calibration)
    }

    /// Return the count of contained calibrations.
    pub fn len(&self) -> usize {
        self.calibrations.len()
    }

    /// Return true if this contains no data.
    pub fn is_empty(&self) -> bool {
        self.calibrations.is_empty()
    }

    /// Add another gate calibration to the set.
<<<<<<< HEAD
    /// Deprecated in favor of [`Self::push_calibration`]
=======
    /// Deprecated in favor of [`push_calibration`]
>>>>>>> 1746a279
    #[deprecated = "use ScheduledProgram#push_calibration instead"]
    pub fn push(&mut self, calibration: Calibration) {
        self.push_calibration(calibration)
    }

    /// Add another gate calibration (`DEFCAL`) to the set.
    pub fn push_calibration(&mut self, calibration: Calibration) {
        self.calibrations.push(calibration)
    }

    /// Add another measurement calibration (`DEFCAL MEASURE`) to the set.
    pub fn push_measurement_calibration(&mut self, calibration: MeasureCalibrationDefinition) {
        self.measure_calibrations.push(calibration)
    }

    /// Return the Quil instructions which describe the contained calibrations.
    pub fn to_instructions(&self) -> Vec<Instruction> {
        self.calibrations
            .iter()
            .map(|c| Instruction::CalibrationDefinition(c.clone()))
            .collect()
    }
}

#[cfg(test)]
mod tests {
    use std::str::FromStr;

    use crate::program::Program;

    #[test]
    fn expansion() {
        struct TestCase<'a> {
            input: &'a str,
            expected: &'a str,
        }

        let cases = vec![
            // Test match ordering/precedence
            TestCase {
                input: concat!(
                    "DEFCAL RX(%theta) %qubit:\n",
                    "    PULSE 1 \"xy\" gaussian(duration: 1, fwhm: 2, t0: 3)\n",
                    "DEFCAL RX(%theta) 0:\n",
                    "    PULSE 2 \"xy\" gaussian(duration: 1, fwhm: 2, t0: 3)\n",
                    "DEFCAL RX(pi/2) 0:\n",
                    "    PULSE 3 \"xy\" gaussian(duration: 1, fwhm: 2, t0: 3)\n",
                    "RX(pi/2) 1\n",
                    "RX(pi) 0\n",
                    "RX(pi/2) 0\n"
                ),
                expected: concat!(
                    "PULSE 1 \"xy\" gaussian(duration: 1, fwhm: 2, t0: 3)\n",
                    "PULSE 2 \"xy\" gaussian(duration: 1, fwhm: 2, t0: 3)\n",
                    "PULSE 3 \"xy\" gaussian(duration: 1, fwhm: 2, t0: 3)\n"
                ),
            },
            TestCase {
                input: concat!(
                    "DEFCAL X 0:\n",
                    "    PULSE 0 \"xy\" gaussian(duration: 1, fwhm: 2, t0: 3)\n",
                    "X 0\n"
                ),
                expected: "PULSE 0 \"xy\" gaussian(duration: 1, fwhm: 2, t0: 3)\n",
            },
            TestCase {
                input: concat!(
                    "DEFCAL X 0:\n",
                    "    Y 0\n",
                    "DEFCAL Y 0:\n",
                    "    PULSE 0 \"xy\" gaussian(duration: 1, fwhm: 2, t0: 3)\n",
                    "X 0\n"
                ),
                expected: "PULSE 0 \"xy\" gaussian(duration: 1, fwhm: 2, t0: 3)\n",
            },
            TestCase {
                input: concat!(
                    "DEFCAL MEASURE 0 addr:\n",
                    "    PRAGMA INCORRECT_ORDERING\n",
                    "DEFCAL MEASURE 0 addr:\n",
                    "    PRAGMA CORRECT\n",
                    "DEFCAL MEASURE 1 addr:\n",
                    "    PRAGMA INCORRECT_QUBIT\n",
                    "DEFCAL MEASURE addr:\n",
                    "    PRAGMA INCORRECT_PRECEDENCE\n",
                    "MEASURE 0 ro\n"
                ),
                expected: "PRAGMA CORRECT\n",
            },
        ];

        for case in &cases {
            let program = Program::from_str(case.input).unwrap();
            let calibrated_program = program.expand_calibrations().unwrap();
            assert_eq!(calibrated_program.to_string(false).as_str(), case.expected);
        }
    }

    #[test]
    fn test_eq() {
        let input = "DEFCAL X 0:
    PULSE 0 \"xy\" gaussian(duration: 1, fwhm: 2, t0: 3)
X 0";
        let a = Program::from_str(input);
        let b = Program::from_str(input);
        assert_eq!(a, b);
    }

    #[test]
    fn test_ne() {
        let input_a = "DEFCAL X 0:
    PULSE 0 \"xy\" gaussian(duration: 1, fwhm: 2, t0: 3)
X 0";
        let input_b = "DEFCAL X 1:
    PULSE 1 \"xy\" gaussian(duration: 1, fwhm: 2, t0: 3)
X 1";
        let a = Program::from_str(input_a);
        let b = Program::from_str(input_b);
        assert_ne!(a, b);
    }
}<|MERGE_RESOLUTION|>--- conflicted
+++ resolved
@@ -301,11 +301,7 @@
     }
 
     /// Add another gate calibration to the set.
-<<<<<<< HEAD
     /// Deprecated in favor of [`Self::push_calibration`]
-=======
-    /// Deprecated in favor of [`push_calibration`]
->>>>>>> 1746a279
     #[deprecated = "use ScheduledProgram#push_calibration instead"]
     pub fn push(&mut self, calibration: Calibration) {
         self.push_calibration(calibration)
