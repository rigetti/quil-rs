--- conflicted
+++ resolved
@@ -543,16 +543,7 @@
                 | Instruction::MeasureCalibrationDefinition(MeasureCalibrationDefinition {
                     ..
                 })
-<<<<<<< HEAD
                 | Instruction::WaveformDefinition(_) => Ok(()),
-=======
-                | Instruction::WaveformDefinition(_) => Err(ScheduleError {
-                    instruction_index,
-                    instruction: instruction.clone(),
-                    variant: ScheduleErrorVariant::UnschedulableInstruction,
-                }),
-
->>>>>>> 8cfe3ec0
                 Instruction::Pragma(_) => {
                     working_instructions.push(instruction);
                     Ok(())
