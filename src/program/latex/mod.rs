//! LaTeX diagram generation for quil programs.
//! 
//! Provides a feature to generate diagrams using the LaTeX subpackage TikZ/
//! Quantikz for a given quil Program.
//! 
//! - Usage: `Program.to_latex(settings: Settings);`
//! 
//! - Description:
//! [`Quantikz`] is a subpackage in the TikZ package used to generate qubit 
//! circuits. A qubit is represented as a wire separated into multiple columns.
//! Each column contains a symbol of an operation on the qubit. Multiple qubits 
//! can be stacked into rows with interactions between any number of them drawn 
//! as a connecting bar to each involved qubit wire. Commands are used to 
//! control what is rendered on a circuit, e.g. names of qubits, identifying 
//! control/target qubits, gates, etc. View [`Quantikz`] for the documentation 
//! on its usage and full set of commands.
//! 
//! This module should be viewed as a self contained partial implementation of 
//! [`Quantikz`] with all available commands listed as variants in a Command 
//! enum. This feature provides the user variability in how they wish to render 
//! their Program circuits with metadata contained in a Settings struct.
//! 
//! [`Quantikz`]: https://arxiv.org/pdf/1809.03842.pdf

use std::collections::{HashMap, BTreeMap};
use std::fmt::{format, Display};

use crate::Program;
use crate::instruction;

/// Available commands used for building circuits with the same names taken 
/// from the Quantikz documentation for easy reference. LaTeX string denoted 
/// inside `backticks`.
///     Single wire commands: lstick, rstick, qw, meter
///     Multi-wire commands: ctrl, targ, control, (swap, targx)
pub enum Command {
    /// `\lstick{\ket{q_{u32}}}`: Make a qubit "stick out" from the left.
    Lstick(String),
    /// `\rstick{\ket{q_{u32}}}`: Make a qubit "stick out" from the right.
    Rstick(String),
    /// ` \gate{name}`: Make a gate on the wire.
    Gate(String),
    /// `\qw`: Connect the current cell to the previous cell i.e. "do nothing".
    Qw,
    /// `\\`: Start a new row 
    Nr,
    /// `\meter{wire}`: Measure a qubit.
    Meter(String),    
    /// `\ctrl{wire}`: Make a control qubit--different from Control.
    Ctrl(String),
    /// `\targ{}`: Make a controlled-not gate.
    Targ,
    /// `\control{}`: Make a controlled-phase gate--different from Ctrl.
    Control,
    /// `\swap{wire}`: Make a swap gate--used with TargX.
    Swap(String),
    /// `\targX{}`: Make a qubit the target for a swap--used with Swap.
    TargX,
}

impl Command {
    /// Returns the LaTeX String for a given Command variant.
    /// 
    /// # Arguments
    /// `command` - A Command variant.
    /// 
    /// # Examples
    /// ```
    /// use quil_rs::program::latex::Command;
    /// let ket_0 = "0".to_string();
    /// let lstick_ket_0 = Command::get_command(Command::Lstick(ket_0));
    /// ```
    pub fn get_command(command: Self) -> String {
        match command {
            Self::Lstick(wire) => 
                format(format_args!(r#"\lstick{{\ket{{q_{{{wire}}}}}}}"#)),
            Self::Rstick(wire) => 
                format(format_args!(r#"\rstick{{\ket{{q_{{{wire}}}}}}}"#)),
            Self::Gate(name) => 
                format(format_args!(r#"\gate{{{name}}}"#)),
            Self::Qw => r"\qw".to_string(),
            Self::Nr => r"\\".to_string(),
            Self::Meter(wire) => 
                format(format_args!(r#"\meter{{{wire}}}"#)),
            Self::Ctrl(wire) => 
                format(format_args!(r#"\ctrl{{{wire}}}"#)),
            Self::Targ => r"\targ{}".to_string(),
            Self::Control => r"\control{}".to_string(),
            Self::Swap(wire) => 
                format(format_args!(r#"\swap{{{wire}}}"#)),
            Self::TargX => r"\targX{}".to_string(),
        }
    }
}

/// Settings contains the metadata that allows the user to customize how the 
/// circuit is rendered or use the default implementation.
#[derive(Debug)]
pub struct Settings {
    /// Convert numerical constants, e.g. pi, to LaTeX form.
    pub texify_numerical_constants: bool,
    /// Include all qubits implicitly referenced in the Quil program.
    pub impute_missing_qubits: bool,
    /// Label qubit lines.
    pub label_qubit_lines: bool,
    /// Write controlled rotations in compact form.
    pub abbreviate_controlled_rotations: bool,
    /// Extend the length of open wires at the right of the diagram.
    pub qubit_line_open_wire_length: u32,
    /// Align measurement operations to appear at the end of the diagram.
    pub right_align_terminal_measurements: bool,
}

impl Default for Settings {
    /// Returns the default Settings.
    fn default() -> Self {
        Self { 
            /// false: π is pi.
            texify_numerical_constants: true, 
            /// true: `CNOT 0 2` would have three qubit lines: 0, 1, 2.
            impute_missing_qubits: false, 
            /// false: remove Lstick/Rstick from latex.
            label_qubit_lines: true, 
            /// true: `RX(pi)` displayed as `X_{\\pi}` instead of `R_X(\\pi)`.
            abbreviate_controlled_rotations: false, 
            /// 0: condenses the size of subdiagrams.
            qubit_line_open_wire_length: 1, 
            /// false: include Meter in the current column.
            right_align_terminal_measurements: true,
        }
    }
}

// TODO: Implement functions to update the settings that allows the user customzie the rendering of the circuit.
impl Settings {
    pub fn label_qubit_lines(&self, name: u64) -> String {
        Command::get_command(Command::Lstick(name.to_string()))
    }

    /// Adds missing qubits between the first qubit and last qubit in a 
    /// diagram's circuit. If a missing qubit is found, a new wire is created 
    /// and pushed to the diagram's circuit.
    /// 
    ///  # Arguments
    /// `&mut Vec<u64> order` - the qubit order of the diagram
    /// `&mut BTreeMap<u64, Box<Wire>> circuit` - the circuit of the diagram
    /// 
    /// # Examples
    /// ```
    /// use quil_rs::{Program, program::latex::{Settings, Latex}};
    /// use std::str::FromStr;
    /// let program = Program::from_str("H 0\nCNOT 0 1").expect("");
    /// let settings = Settings {
    ///     impute_missing_qubits: true,
    ///     ..Default::default()
    /// };
    /// program.to_latex(settings).expect("");
    /// ```
    pub fn impute_missing_qubits(&self, order: &mut Vec<u64>, circuit: &mut BTreeMap<u64, Box<Wire>>) {

        // get the first qubit in the BTreeMap
        let mut first = 0;
        if let Some(f) = circuit.first_key_value() {
            first = *f.0 + 1;
        }

        // get the last qubit in the BTreeMap
        let mut last = 0;
        if let Some(l) = circuit.last_key_value() {
            last = *l.0 - 1;
        }

        // search through the range of qubits
        for qubit in first..=last {
            // if the qubit is not found impute it
            match circuit.get(&qubit) {
                Some(_) => (),
                None => {
                    let wire = Wire {name: qubit, ..Default::default()};
                    order.push(qubit);
                    circuit.insert(qubit, Box::new(wire));
                },
            }
        }
    }
}

/// The structure of a LaTeX document. Typically a LaTeX document contains 
/// metadata defining the setup and packages used in a document within a header 
/// and footer while the body contains content and controls its presentation. 
struct Document {
    header: String,
    body: String,
    footer: String,
}

// TODO: Move TikZ/Quantikz into a separate struct. Keep Document abstract enough to represent any variant of LaTeX Documents.
impl Default for Document {
    fn default() -> Self {
        Self { 
            header:
r"\documentclass[convert={density=300,outext=.png}]{standalone}
\usepackage[margin=1in]{geometry}
\usepackage{tikz}
\usetikzlibrary{quantikz}
\begin{document}
\begin{tikzcd}".to_string(), 
            body: "".to_string(), 
            footer:
r"\end{tikzcd}
\end{document}".to_string(),
        }
    }
}

impl Display for Document {
    fn fmt(&self, f: &mut std::fmt::Formatter<'_>) -> std::fmt::Result {
        write!(f, "{}{}{}", self.header, self.body, self.footer)
    }
}

/// A Diagram represents a collection of circuits. It encodes the relationships 
/// between the circuits and their positions or the row that it fills. A row is 
/// one of the Circuits in the HashMap. At this view over the circuits, Diagram 
/// can form a relationship between circuits based on information about the 
/// column and row. For example, one row, say qubit 0, at some column can hold 
/// information that it is the control. If another row, say qubit 1, at this 
/// same exact column says that it is the target, then it can inform qubit 0 
/// that it is controlling qubit 1. This information is then placed into the 
/// circuit as the diagram forms the equivalent LaTeX form for each qubit.
/// The circuit dimension is column:`column+1`x row:`circuit.len+1` where the 
/// product of these two is the total number of items on the entire circuit.
#[derive(Debug)]
struct Diagram {
    /// Settings
    settings: Settings,
    /// total-1 elements on each wire
    column: u32,
    /// maintains the instruction order of qubits
    order: Vec<u64>,
    /// a BTreeMap of wires with the name of the wire as the key
    circuit: BTreeMap<u64, Box<Wire>>,
}

impl Default for Diagram {
    fn default() -> Self {
        Self { 
            settings: Settings::default(), 
            column: 0, 
            order: vec![],
            circuit: BTreeMap::new(),
        }
    }
}

impl Diagram {
    /// For every instruction containing control and target qubits this method 
    /// identifies which qubit is the target and which qubit is controlling it. 
    /// The logic of this function is visualized using a physical vector with 
    /// the tail at the control qubit and the head pointing to the target 
    /// qubit. The distance between the qubits represents the number of wires 
    /// between them therefore, the space that the vector needs to traverse. If 
    /// the control qubit comes before the target qubit the direction is 
    /// positive, otherwise, it is negative. See [`Quantikz`] documentation on 
    /// CNOT for some background that helps justify this approach.
    /// 
    /// This function is expensive with a time complexity of O(n^2). 
    /// [`Quantikz`] uses the space between wires to determine how long a line 
    /// should stretch between control and target qubits. Since it is 
    /// impossible to determine how many wires will be inserted between control 
    /// and target qubits (e.g. a user decides to impute missing qubits or some 
    /// number of other instructions are added containing qubits between them) 
    /// for a custom body diagram, this method should be run after all wires 
    /// are inserted into the cicuit. If a Quil program contains control and 
    /// target qubits then this method parses the complete circuit and set the 
    /// relationships between wires.
    /// 
    /// # Arguments
    /// `&mut self` - self as mutible allowing to update the circuit qubits
    fn set_ctrl_targ(&mut self) {
        // ensure every column preserves the connection between ctrl and targ
<<<<<<< HEAD
        for c in 0..=self.column {
=======
        'column: for c in 0..=self.column {
>>>>>>> e36623a7

            let mut ctrl = None;
            let mut targ = None;

            // determine the control and target qubits in the column
            for qubit in &self.order {
                // get the wire from the circuit as mutible 
                if let Some(wire) = self.circuit.get_mut(qubit) {
<<<<<<< HEAD

                    if let Some(_) = wire.gates.get(&c) {
=======
                    if let Some(gate) = wire.gates.get(&c) {
                        if gate != "CNOT" {
                            continue 'column;
                        }

>>>>>>> e36623a7
                        // if ctrl is Some, the remaining qubits are target qubits
                        if let Some(_) = ctrl {
                            // set wire at column as a target qubit
                            wire.targ.insert(c, true);
                            targ = Some(wire.name); // set the target qubit
                
                        // if ctrl is None, this is the first qubit which is the control
                        } else {
                            ctrl = Some(wire.name); // set the control qubit
                        }
                    }
                }
            }

            // determine the physical vector where a positive vector points from control to target, negative, from target to control. The magnitude of the vector is the absolute value of the distance between them
            if let Some(ctrl) = ctrl {
                if let Some(targ) = targ {
                    // distance between qubits is the order of the ctrl and targ qubits within the circuit

                    // represent inclusive [open, close] brackets of a range
                    let mut open = None; // opening qubit in range
                    let mut close = None; // closing qubit in range

                    // find the range between the qubits
                    let mut i = 0;
                    for wire in &self.circuit {
                        // get each existing qubit in the circuit
                        if *wire.0 == ctrl || *wire.0 == targ {
                            // if the qubit is the ctrl or target
                                if let Some(_) = open {
                                    close = Some(i);
                                    break;
    
                                // open qubit in range not found, set open qubit
                                } else {
                                    open = Some(i)
                                }
                            }

                            i += 1;
                        }

                    let mut vector: i64 = 0;
                    if let Some(open) = open {
                        if let Some(close) = close {
                            if ctrl < targ {
                                // a vector with a head from the ctrl to the targ
                                vector = 1 * (close - open);
                            } else {
                                // a vector with a head from the targ to the ctrl
                                vector = -1 * (close - open);
                            }
                        }
                    }

                    // a qubit cannot be a ctrl and targ of itself
                    if vector == 0 {
                        LatexGenError::FoundCNOTWithoutCtrlOrTarg{vector};
                    }

                    // set wire at column as the control qubit of target qubit computed as the distance from the control qubit
                    self.circuit.get_mut(&ctrl).and_then(|wire| wire.ctrl.insert(c, vector));
<<<<<<< HEAD
=======
                } else {
                        panic!("{}", LatexGenError::FoundCNOTWithNoTarget);
>>>>>>> e36623a7
                }
            }
        }
    }

    /// Takes a new or existing wire and adds or updates it using the name
    /// (String) as the key. If a wire exists with the same name, then the 
    /// contents of the new wire are added to it by updating the next column 
    /// using the Quantikz command associated with its attributes (e.g. gate, 
    /// do_nothing, etc).
    /// 
    /// # Arguments
    /// `&mut self` - exposes HashMap<String, Box<Circuit>>
    /// `wire` - the wire to be pushed or updated to in circuits
    fn push_wire(&mut self, wire: Wire) {
        // find wire in circuit collection
        match self.circuit.get_mut(&wire.name) {
            // wire found, push to existing wire
            Some(wire_in_circuit) => {
                // indicate a new item to be added by incrementing column
                self.column += 1;

                // if wire contains gates to add
                if let Some(gate) = wire.gates.get(&0) {
                    // add gates to wire in circuit
                    wire_in_circuit.gates.insert(self.column, gate.to_string());
                }
            },
            // no wire found, preserve insertion order and insert new wire
            None => {
                self.order.push(wire.name);
                self.circuit.insert(wire.name, Box::new(wire));
            },
        }
    }
}

impl Display for Diagram {
    /// Converts the Diagram Circuit to LaTeX string. Returns a Result.
    fn fmt(&self, f: &mut std::fmt::Formatter<'_>) -> std::fmt::Result {
        // add a newline between the first line and the header
        let mut body = String::from('\n');

        let mut i = 0; // used to omit trailing Nr
        // write the LaTeX string for each wire in the circuit
        for key in self.circuit.keys() {
            // a single line of LaTeX representing a wire from the circuit   
            let mut line = String::from("");

            // are labels on in settings?
            if self.settings.label_qubit_lines {
                // add label to left side of wire
                line.push_str(&self.settings.label_qubit_lines(*key));
            } else {
                // add qw buffer to first column
                line.push_str(&Command::get_command(Command::Qw));
            }

            // convert each column in the wire to string
            if let Some(wire) = self.circuit.get(key) {
                for c in 0..=self.column {
                    if let Some(gate) = wire.gates.get(&c) {
                        line.push_str(" & ");

                        if gate == "CNOT" {
                            if let Some(targ) = wire.ctrl.get(&c) {
                                line.push_str(&Command::get_command(Command::Ctrl(targ.to_string())));

                            } else if let Some(_) = wire.targ.get(&c) {
                                line.push_str(&Command::get_command(Command::Targ));
<<<<<<< HEAD

                            } else {
                                LatexGenError::FoundCNOTWithoutCtrlOrTarg{ vector: 0};
=======
>>>>>>> e36623a7
                            }
                        } else {
                            line.push_str(&Command::get_command(Command::Gate(gate.to_string())));
                        }
                    } else {
                        line.push_str(" & ");
                        line.push_str(&Command::get_command(Command::Qw));
                    }
                }
            }

            // chain an empty column qw to the end of the line
            line.push_str(" & ");
            line.push_str(&Command::get_command(Command::Qw));

            // if this is the last key iteration, omit Nr from end of line
            if i < self.circuit.len() - 1 {
                // indicate a new row
                line.push(' ');
                line.push_str(&Command::get_command(Command::Nr));
                i += 1;
            }

            // add a newline between each new line or the footer
            line.push('\n');
            body.push_str(&line);
        }

        write!(f, "{}", body)
    }
}

/// A circuit represents a single wire. A wire chains columns together of 
/// various Quantikz elements (using `&`). Encoded in each column is an index 
/// which determines the placement of the element on the circuit. Each column 
/// can hold only one element, therefore, each encoded index is unique between 
/// all of the attributes. Using this property, a String can be generated. 
#[derive(Debug)]
pub struct Wire {
    /// a wire, ket(qubit) placed using the Lstick or Rstick commands
    name: u64,
    /// gate element(s) placed at column_u32 on wire using the Gate command
    gates: HashMap<u32, String>,
    /// control at key=column with value=targ
    ctrl: HashMap<u32, i64>,
    /// target at key=column
    targ: HashMap<u32, bool>,
}

impl Default for Wire {
    fn default() -> Self {
        Self { 
            name: 0, 
            gates: HashMap::new(), 
            ctrl: HashMap::new(),
            targ: HashMap::new(),
        }
    }
}

#[derive(thiserror::Error, Debug)]
pub enum LatexGenError {
    // TODO: Add variants for each error type using `thiserror` crate to return detailed Result::Err. Example error below.
    #[error("Tried to pop gate from new circuit and append to wire={wire} but found None.")]
    NoGateInInst{wire: String},
<<<<<<< HEAD
    #[error("Tried to calculate distance between control and target qubits and found {vector}.")]
    FoundCNOTWithoutCtrlOrTarg{vector: i64},
=======
    #[error("Tried to parse CNOT and found a control qubit without a target.")]
    FoundCNOTWithNoTarget,
>>>>>>> e36623a7
}

pub trait Latex {
    /// Returns a Result containing a quil Program as a LaTeX string.
    /// 
    /// # Arguments
    /// `settings` - Customizes the rendering of a circuit.
    fn to_latex(self, settings: Settings) -> Result<String, LatexGenError>;
}

impl Latex for Program {
    fn to_latex(self, settings: Settings) -> Result<String, LatexGenError> {
        // get a reference to the current program
        let instructions = Program::to_instructions(&self, false);

        // store circuit strings
        let mut diagram = Diagram {settings, ..Default::default()};
        let mut has_ctrl_targ = false;
        for instruction in instructions {
            match instruction {
                // parse gate instructions into a new circuit
                instruction::Instruction::Gate(gate) => {
                    // for each qubit in a single gate instruction
                    for qubit in gate.qubits {
                        match qubit {
                            instruction::Qubit::Fixed(qubit) => {
                                println!("{qubit}");

                                // create a new wire
                                let mut wire = Wire::default();

                                // set name of wire for any qubit variant as String
                                wire.name = qubit;

                                // TODO: reduce code duplication
                                if let Some(_) = diagram.circuit.get(&qubit) {
                                    // add the gate to the wire at column 0
                                    wire.gates.insert(0, gate.name.clone());   
                                } else {
                                    if gate.name.starts_with('C') {
                                        
                                        // count how many controlled modifiers are in the instruction
                                        let mut controlleds = 0;
                                        for modifer in &gate.modifiers {
                                            match modifer {
                                                instruction::GateModifier::Controlled => controlleds += 1,
                                                _ => (),
                                            }
                                        }

                                        // count how many 'C's are in the gate name which are controlleds
                                        for c in gate.name.chars() {
                                            if c == 'C' {
                                                controlleds += 1;
                                            }
                                        }

                                        wire.gates.insert(diagram.column, gate.name.clone());

                                        if !has_ctrl_targ {
                                            has_ctrl_targ = true;
                                        }
                                    } else {
                                        // add the gate to the wire at column 0
                                        wire.gates.insert(0, gate.name.clone());  
                                    }
                                }

                                // push wire to diagram circuit
                                diagram.push_wire(wire);
                            },
                            _ => (),
                        }
                    }                  
                },
                // do nothing for all other instructions
                _ => (),
            }
        }

        // are implicit qubits required in settings and are there at least two or more qubits in the diagram?
        if diagram.settings.impute_missing_qubits && diagram.order.len() > 1 {
            // add implicit qubits to circuit
            diagram.settings.impute_missing_qubits(&mut diagram.order, &mut diagram.circuit);
        }  

        // only call method for programs with control and target gates
        if has_ctrl_targ {
            // identify control and target qubits
            diagram.set_ctrl_targ();
        }

        let body = diagram.to_string();
        let document = Document {body: body, ..Default::default()};
        println!("{}", document.to_string());

        Ok(document.to_string())
    }
}

#[cfg(test)]
mod tests {
    use super::{Settings, Latex};
    use crate::Program;
    use std::str::FromStr;

    /// Helper function takes instructions and return the LaTeX using the 
    /// Latex::to_latex method.
    pub fn get_latex(instructions: &str, settings: Settings) -> String {
        let program = Program::from_str(instructions)
            .expect("program `{instructions}` should be returned");
        program
            .to_latex(settings)
            .expect("LaTeX should generate for program `{instructions}`")
    }

    #[test]
    /// Test functionality of to_latex using default settings.
    fn test_to_latex() {
<<<<<<< HEAD
        // let program = Program::from_str("H 5\nCNOT 5 2\nY 2\nCNOT 2 3")
        //     .expect("Quil program should be returned");        
        
        let program = Program::from_str("CCNOT 1 2 0")
=======
        let program = Program::from_str("H 5\nCNOT 5 2")
>>>>>>> e36623a7
            .expect("Quil program should be returned");

        let settings = Settings {impute_missing_qubits: true, ..Default::default()};

        program
            .to_latex(settings)
            .expect("LaTeX should generate for Quil program");
    }

    /// Test module for the Document
    mod document {
        use crate::program::latex::{Document, Settings, tests::get_latex};

        #[test]
        fn test_template() {
            insta::assert_snapshot!(get_latex("", Settings::default()));
        }

        #[test]
        fn test_header() {
            let document = Document::default();
            insta::assert_snapshot!(document.header);
        }

        #[test]
        fn test_body_default() {
            let document = Document::default();
            insta::assert_snapshot!(document.body);
        }

        #[test]
        fn test_footer() {
            let document = Document::default();
            insta::assert_snapshot!(document.footer);
        }
    }

    /// Test module for gates
    mod gates {
        use crate::program::latex::{Settings, tests::get_latex};

        #[test]
        fn test_gate_x() {
            insta::assert_snapshot!(get_latex(
                "X 0",
                Settings::default()
            ));
        }

        #[test]
        fn test_gate_y() {
            insta::assert_snapshot!(get_latex(
                "Y 1",
                Settings::default()));
        }

        #[test]
        fn test_gates_x_and_y_single_qubit() {
            insta::assert_snapshot!(get_latex(
                "X 0\nY 0",
                Settings::default()));
        }

        #[test]
        fn test_gates_x_and_y_two_qubits() {
            insta::assert_snapshot!(get_latex(
                "X 0\nY 1",
                Settings::default()
            ));
        }

        #[test]
        fn test_gates_cnot_ctrl_0_targ_1() {
            insta::assert_snapshot!(get_latex(
                "CNOT 0 1",
                Settings::default()));
        }

        #[test]
        fn test_gates_cnot_ctrl_1_targ_0() {
            insta::assert_snapshot!(get_latex(
                "CNOT 1 0",
                Settings::default()));
        }

        #[test]
        #[should_panic]
        fn test_gates_cnot_error_single_qubit() {
            get_latex(
                "CNOT 0 0",
                Settings::default());
        } 

        #[test]
        fn test_gates_h_and_cnot_ctrl_0_targ_1() {
            insta::assert_snapshot!(get_latex(
                "H 0\nCNOT 0 1",
                Settings::default()
            ));
        }

        #[test]
        fn test_gates_h_and_cnot_ctrl_1_targ_0() {
            insta::assert_snapshot!(get_latex(
                "H 1\nCNOT 1 0",
                Settings::default()
            ));
        }

        #[test]
        fn test_gate_toffoli() {
            insta::assert_snapshot!(get_latex(
                "CCNOT 1 2 0", 
                Settings::default()
            ));
        }

        #[test]
        fn test_gate_ccnot_and_controlled_cnot_equality() {
            let ccnot = get_latex(
                "CCNOT 1 2 0",
                Settings::default()
            );

            let controlled = get_latex(
                "CONTROLLED CNOT 1 2 0",
                Settings::default()
            );

            assert_eq!(ccnot, controlled);
        }
    }

    /// Test module for modifiers
    mod modifiers {
        use crate::program::latex::{Settings, tests::get_latex};

        #[test]
        fn test_modifier_toffoli_gate() {
            insta::assert_snapshot!(get_latex(
                "CONTROLLED CNOT 2 1 0", 
                Settings::default()
            ));
        }

        #[test]
        fn test_modifier_controlled_cnot_and_ccnot_equality() {
            let controlled = get_latex(
                "CONTROLLED CNOT 2 1 0",
                Settings::default()
            );

            let ccnot = get_latex(
                "CCNOT 2 1 0",
                Settings::default()
            );

            assert_eq!(controlled, ccnot);
        }
    }

    /// Test module for Quantikz Commands
    mod commands {
        use crate::program::latex::Command;

        #[test]
        fn test_command_left_ket() {
            insta::assert_snapshot!(Command::get_command(Command::Lstick("0".to_string())));
        }

        #[test]
        fn test_command_right_ket() {
            insta::assert_snapshot!(Command::get_command(Command::Rstick("0".to_string())));
        }

        #[test]
        fn test_command_gate() {
            insta::assert_snapshot!(Command::get_command(Command::Gate("X".to_string())));
        }

        #[test]
        fn test_command_qw() {
            insta::assert_snapshot!(Command::get_command(Command::Qw));
        }

        #[test]
        fn test_command_nr() {
            insta::assert_snapshot!(Command::get_command(Command::Nr));
        }

        #[test]
        fn test_command_measure() {
            insta::assert_snapshot!(Command::get_command(Command::Meter("0".to_string())));
        }

        #[test]
        fn test_command_control() {
            insta::assert_snapshot!(Command::get_command(Command::Ctrl("0".to_string())));
        }

        #[test]
        fn test_command_cnot_target() {
            insta::assert_snapshot!(Command::get_command(Command::Targ));
        }

        #[test]
        fn test_command_cphase_target() {
            insta::assert_snapshot!(Command::get_command(Command::Control));
        }

        #[test]
        fn test_command_swap() {
            insta::assert_snapshot!(Command::get_command(Command::Swap("0".to_string())));
        }

        #[test]
        fn test_command_swap_target() {
            insta::assert_snapshot!(Command::get_command(Command::TargX));
        }
    }

    /// Test module for Settings
    mod settings {
        use crate::program::latex::{Settings, tests::get_latex};

        #[test]
        fn test_settings_label_qubit_lines_false() {
            let settings = Settings {
                label_qubit_lines: false,
                ..Default::default()
            };
            insta::assert_snapshot!(get_latex(
                "H 0\nCNOT 0 1",
                settings
            ));
        }

        #[test]
        fn test_settings_impute_missing_qubits_true_ctrl_less_than_targ() {
            let settings = Settings {
                impute_missing_qubits: true,
                ..Default::default()
            };
            insta::assert_snapshot!(get_latex(
                "H 0\nCNOT 0 3",
                settings
            ));
        }

        #[test]
        fn test_settings_impute_missing_qubits_true_ctrl_greater_than_targ() {
            let settings = Settings {
                impute_missing_qubits: true,
                ..Default::default()
            };
            insta::assert_snapshot!(get_latex(
                "H 5\nCNOT 5 2",
                settings
            ));
        }
    }

    /// Test various programs for LaTeX accuracy
    mod programs {
        use crate::program::latex::{Settings, tests::get_latex};

        #[test]
        fn test_program_h0_cnot01_x1_cnot12() {
            let settings = Settings {
                ..Default::default()
            };
            insta::assert_snapshot!(get_latex(
                "H 0\nCNOT 0 1\nX 1\nCNOT 1 2",
                settings
            ));
        }

        #[test]
        fn test_program_h5_cnot52_y2_cnot23() {
            let settings = Settings {
                ..Default::default()
            };
            insta::assert_snapshot!(get_latex(
                "H 5\nCNOT 5 2\nY 2\nCNOT 2 3",
                settings
            ));
        }
    }
}<|MERGE_RESOLUTION|>--- conflicted
+++ resolved
@@ -279,11 +279,7 @@
     /// `&mut self` - self as mutible allowing to update the circuit qubits
     fn set_ctrl_targ(&mut self) {
         // ensure every column preserves the connection between ctrl and targ
-<<<<<<< HEAD
-        for c in 0..=self.column {
-=======
         'column: for c in 0..=self.column {
->>>>>>> e36623a7
 
             let mut ctrl = None;
             let mut targ = None;
@@ -292,21 +288,17 @@
             for qubit in &self.order {
                 // get the wire from the circuit as mutible 
                 if let Some(wire) = self.circuit.get_mut(qubit) {
-<<<<<<< HEAD
-
-                    if let Some(_) = wire.gates.get(&c) {
-=======
                     if let Some(gate) = wire.gates.get(&c) {
                         if gate != "CNOT" {
                             continue 'column;
                         }
 
->>>>>>> e36623a7
                         // if ctrl is Some, the remaining qubits are target qubits
                         if let Some(_) = ctrl {
                             // set wire at column as a target qubit
                             wire.targ.insert(c, true);
                             targ = Some(wire.name); // set the target qubit
+                
                 
                         // if ctrl is None, this is the first qubit which is the control
                         } else {
@@ -356,19 +348,10 @@
                             }
                         }
                     }
-
-                    // a qubit cannot be a ctrl and targ of itself
-                    if vector == 0 {
-                        LatexGenError::FoundCNOTWithoutCtrlOrTarg{vector};
-                    }
-
                     // set wire at column as the control qubit of target qubit computed as the distance from the control qubit
                     self.circuit.get_mut(&ctrl).and_then(|wire| wire.ctrl.insert(c, vector));
-<<<<<<< HEAD
-=======
                 } else {
                         panic!("{}", LatexGenError::FoundCNOTWithNoTarget);
->>>>>>> e36623a7
                 }
             }
         }
@@ -439,12 +422,6 @@
 
                             } else if let Some(_) = wire.targ.get(&c) {
                                 line.push_str(&Command::get_command(Command::Targ));
-<<<<<<< HEAD
-
-                            } else {
-                                LatexGenError::FoundCNOTWithoutCtrlOrTarg{ vector: 0};
-=======
->>>>>>> e36623a7
                             }
                         } else {
                             line.push_str(&Command::get_command(Command::Gate(gate.to_string())));
@@ -510,13 +487,8 @@
     // TODO: Add variants for each error type using `thiserror` crate to return detailed Result::Err. Example error below.
     #[error("Tried to pop gate from new circuit and append to wire={wire} but found None.")]
     NoGateInInst{wire: String},
-<<<<<<< HEAD
-    #[error("Tried to calculate distance between control and target qubits and found {vector}.")]
-    FoundCNOTWithoutCtrlOrTarg{vector: i64},
-=======
     #[error("Tried to parse CNOT and found a control qubit without a target.")]
     FoundCNOTWithNoTarget,
->>>>>>> e36623a7
 }
 
 pub trait Latex {
@@ -636,14 +608,7 @@
     #[test]
     /// Test functionality of to_latex using default settings.
     fn test_to_latex() {
-<<<<<<< HEAD
-        // let program = Program::from_str("H 5\nCNOT 5 2\nY 2\nCNOT 2 3")
-        //     .expect("Quil program should be returned");        
-        
-        let program = Program::from_str("CCNOT 1 2 0")
-=======
         let program = Program::from_str("H 5\nCNOT 5 2")
->>>>>>> e36623a7
             .expect("Quil program should be returned");
 
         let settings = Settings {impute_missing_qubits: true, ..Default::default()};
