---
source: src/program/graphviz_dot.rs
expression: dot_format
---
digraph {
  entry -> "first-block_start";
  entry [label="Entry Point"];
  subgraph cluster_0 {
    label="first-block";
    node [style="filled"];
    "first-block_start" [shape=circle, label="start"];
    "first-block_start" -> "first-block_0" [label="frame"];
<<<<<<< HEAD
    "first-block_start" -> "first-block_end" [label="ordering"];
    "first-block_0" [shape=rectangle, label="[0] PULSE 0 \"rf\" test(duration: 1000000)"];
=======
    "first-block_start" -> "first-block_end" [label="frame
ordering"];
    "first-block_0" [shape=rectangle, label="[0] PULSE 0 \"rf\" test(duration: 1000000.0)"];
>>>>>>> 618aa5ef
    "first-block_0" -> "first-block_end" [label="frame"];
    "first-block_end" [shape=circle, label="end"];
  }
  "first-block_end" -> "third-block_start" [label="if ro[0] != 0"];
  "first-block_end" -> "second-block_start" [label="if ro[0] == 0"];
  subgraph cluster_1 {
    label="second-block";
    node [style="filled"];
    "second-block_start" [shape=circle, label="start"];
    "second-block_start" -> "second-block_0" [label="frame"];
<<<<<<< HEAD
    "second-block_start" -> "second-block_end" [label="ordering"];
    "second-block_0" [shape=rectangle, label="[0] PULSE 0 \"rf\" test(duration: 1000000)"];
=======
    "second-block_start" -> "second-block_end" [label="frame
ordering"];
    "second-block_0" [shape=rectangle, label="[0] PULSE 0 \"rf\" test(duration: 1000000.0)"];
>>>>>>> 618aa5ef
    "second-block_0" -> "second-block_end" [label="frame"];
    "second-block_end" [shape=circle, label="end"];
  }
  "second-block_end" -> "third-block_start" [label="always"];
  subgraph cluster_2 {
    label="third-block";
    node [style="filled"];
    "third-block_start" [shape=circle, label="start"];
    "third-block_start" -> "third-block_0" [label="frame"];
<<<<<<< HEAD
    "third-block_start" -> "third-block_end" [label="ordering"];
    "third-block_0" [shape=rectangle, label="[0] PULSE 0 \"rf\" test(duration: 1000000)"];
=======
    "third-block_start" -> "third-block_end" [label="frame
ordering"];
    "third-block_0" [shape=rectangle, label="[0] PULSE 0 \"rf\" test(duration: 1000000.0)"];
>>>>>>> 618aa5ef
    "third-block_0" -> "third-block_end" [label="frame"];
    "third-block_end" [shape=circle, label="end"];
  }
}
<|MERGE_RESOLUTION|>--- conflicted
+++ resolved
@@ -10,14 +10,9 @@
     node [style="filled"];
     "first-block_start" [shape=circle, label="start"];
     "first-block_start" -> "first-block_0" [label="frame"];
-<<<<<<< HEAD
-    "first-block_start" -> "first-block_end" [label="ordering"];
-    "first-block_0" [shape=rectangle, label="[0] PULSE 0 \"rf\" test(duration: 1000000)"];
-=======
     "first-block_start" -> "first-block_end" [label="frame
 ordering"];
-    "first-block_0" [shape=rectangle, label="[0] PULSE 0 \"rf\" test(duration: 1000000.0)"];
->>>>>>> 618aa5ef
+    "first-block_0" [shape=rectangle, label="[0] PULSE 0 \"rf\" test(duration: 1000000)"];
     "first-block_0" -> "first-block_end" [label="frame"];
     "first-block_end" [shape=circle, label="end"];
   }
@@ -28,14 +23,9 @@
     node [style="filled"];
     "second-block_start" [shape=circle, label="start"];
     "second-block_start" -> "second-block_0" [label="frame"];
-<<<<<<< HEAD
-    "second-block_start" -> "second-block_end" [label="ordering"];
-    "second-block_0" [shape=rectangle, label="[0] PULSE 0 \"rf\" test(duration: 1000000)"];
-=======
     "second-block_start" -> "second-block_end" [label="frame
 ordering"];
-    "second-block_0" [shape=rectangle, label="[0] PULSE 0 \"rf\" test(duration: 1000000.0)"];
->>>>>>> 618aa5ef
+    "second-block_0" [shape=rectangle, label="[0] PULSE 0 \"rf\" test(duration: 1000000)"];
     "second-block_0" -> "second-block_end" [label="frame"];
     "second-block_end" [shape=circle, label="end"];
   }
@@ -45,14 +35,9 @@
     node [style="filled"];
     "third-block_start" [shape=circle, label="start"];
     "third-block_start" -> "third-block_0" [label="frame"];
-<<<<<<< HEAD
-    "third-block_start" -> "third-block_end" [label="ordering"];
-    "third-block_0" [shape=rectangle, label="[0] PULSE 0 \"rf\" test(duration: 1000000)"];
-=======
     "third-block_start" -> "third-block_end" [label="frame
 ordering"];
-    "third-block_0" [shape=rectangle, label="[0] PULSE 0 \"rf\" test(duration: 1000000.0)"];
->>>>>>> 618aa5ef
+    "third-block_0" [shape=rectangle, label="[0] PULSE 0 \"rf\" test(duration: 1000000)"];
     "third-block_0" -> "third-block_end" [label="frame"];
     "third-block_end" [shape=circle, label="end"];
   }
