--- conflicted
+++ resolved
@@ -26,14 +26,9 @@
     node [style="filled"];
     "feedback_start" [shape=circle, label="start"];
     "feedback_start" -> "feedback_0" [label="frame"];
-<<<<<<< HEAD
-    "feedback_start" -> "feedback_end" [label="ordering"];
-    "feedback_0" [shape=rectangle, label="[0] PULSE 0 \"rf\" test(duration: 1000000)"];
-=======
     "feedback_start" -> "feedback_end" [label="frame
 ordering"];
-    "feedback_0" [shape=rectangle, label="[0] PULSE 0 \"rf\" test(duration: 1000000.0)"];
->>>>>>> 618aa5ef
+    "feedback_0" [shape=rectangle, label="[0] PULSE 0 \"rf\" test(duration: 1000000)"];
     "feedback_0" -> "feedback_end" [label="frame"];
     "feedback_end" [shape=circle, label="end"];
   }
