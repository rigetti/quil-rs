// Copyright 2021 Rigetti Computing
//
// Licensed under the Apache License, Version 2.0 (the "License");
// you may not use this file except in compliance with the License.
// You may obtain a copy of the License at
//
// http://www.apache.org/licenses/LICENSE-2.0
//
// Unless required by applicable law or agreed to in writing, software
// distributed under the License is distributed on an "AS IS" BASIS,
// WITHOUT WARRANTIES OR CONDITIONS OF ANY KIND, either express or implied.
// See the License for the specific language governing permissions and
// limitations under the License.

use std::collections::{BTreeMap, HashSet};
use std::str::FromStr;

use crate::instruction::{
    Declaration, FrameDefinition, FrameIdentifier, Instruction, Qubit, Waveform, WaveformDefinition,
};
use crate::parser::{lex, parse_instructions};

pub use self::calibration::CalibrationSet;
pub use self::frame::FrameSet;
pub use self::memory::MemoryRegion;

mod calibration;
mod error;
pub(crate) mod frame;
pub mod graph;
mod memory;

#[cfg(feature = "graphviz-dot")]
pub mod graphviz_dot;

/// A Quil Program instance describes a quantum program with metadata used in execution.
///
/// This contains not only instructions which are executed in turn on the quantum processor, but
/// also the "headers" used to describe and manipulate those instructions, such as calibrations
/// and frame definitions.
#[derive(Clone, Debug, Default, PartialEq)]
pub struct Program {
    pub calibrations: CalibrationSet,
    pub frames: FrameSet,
    pub memory_regions: BTreeMap<String, MemoryRegion>,
    pub waveforms: BTreeMap<String, Waveform>,
    pub instructions: Vec<Instruction>,
}

impl Program {
    pub fn new() -> Self {
        Program {
            calibrations: CalibrationSet::default(),
            frames: FrameSet::new(),
            memory_regions: BTreeMap::new(),
            waveforms: BTreeMap::new(),
            instructions: vec![],
        }
    }

    /// Add an instruction to the end of the program.
    pub fn add_instruction(&mut self, instruction: Instruction) {
        match instruction {
            Instruction::CalibrationDefinition(calibration) => {
                self.calibrations.push_calibration(calibration);
            }
            Instruction::FrameDefinition(FrameDefinition {
                identifier,
                attributes,
            }) => {
                self.frames.insert(identifier, attributes);
            }
            Instruction::Declaration(Declaration {
                name,
                size,
                sharing,
            }) => {
                self.memory_regions
                    .insert(name, MemoryRegion { size, sharing });
            }
            Instruction::MeasureCalibrationDefinition(calibration) => {
                self.calibrations.push_measurement_calibration(calibration);
            }
            Instruction::WaveformDefinition(WaveformDefinition { name, definition }) => {
                self.waveforms.insert(name, definition);
            }
            other => self.instructions.push(other),
        }
    }

    /// Expand any instructions in the program which have a matching calibration, leaving the others
    /// unchanged. Recurses though each instruction while ensuring there is no cycle in the expansion
    /// graph (i.e. no calibration expands directly or indirectly into itself)
    pub fn expand_calibrations(&self) -> error::ProgramResult<Self> {
        let mut expanded_instructions: Vec<Instruction> = vec![];

        // TODO: Do this more efficiently, possibly with Vec::splice
        for instruction in &self.instructions {
            match self.calibrations.expand(instruction, &[])? {
                Some(expanded) => {
                    expanded_instructions.extend(expanded.into_iter());
                }
                None => {
                    expanded_instructions.push(instruction.clone());
                }
            }
        }

        let mut new_program = self.clone();
        new_program.instructions = vec![];

        for instruction in expanded_instructions {
            new_program.add_instruction(instruction);
        }

        Ok(new_program)
    }

    /// Return the frames which are either "used" or "blocked" by the given instruction.
    ///
    /// An instruction "uses" a frame if it plays on that frame; it "blocks" a frame
    /// if the instruction prevents other instructions from playing on that frame until complete.
    ///
    /// Return `None` if the instruction does not execute in the context of a frame - such
    /// as classical instructions.
    ///
    /// See the [Quil-T spec](https://github.com/quil-lang/quil/blob/master/rfcs/analog/proposal.md)
    /// for more information.
    pub fn get_frames_for_instruction<'a>(
        &'a self,
        instruction: &'a Instruction,
        include_blocked: bool,
    ) -> Option<HashSet<&'a FrameIdentifier>> {
        instruction
            .get_frame_match_condition(include_blocked)
            .map(|condition| self.frames.get_matching_keys(condition))
<<<<<<< HEAD
=======
    }

    /// Returns a HashSet consisting of every Qubit that is used in the program.
    pub fn get_used_qubits(&self) -> HashSet<Qubit> {
        self.instructions
            .iter()
            .flat_map(|i| match i {
                Instruction::Gate(gate) => gate.qubits.clone(),
                Instruction::Measurement(measurement) => vec![measurement.qubit.clone()],
                Instruction::Reset(reset) => match &reset.qubit {
                    Some(qubit) => vec![qubit.to_owned()],
                    None => vec![],
                },
                Instruction::Delay(delay) => delay.qubits.clone(),
                Instruction::Fence(fence) => fence.qubits.clone(),
                _ => vec![],
            })
            .collect::<HashSet<_>>()
>>>>>>> 9f60bc2d
    }

    pub fn to_instructions(&self, include_headers: bool) -> Vec<Instruction> {
        let mut result = vec![];

        if include_headers {
            result.extend(self.memory_regions.iter().map(|(name, descriptor)| {
                Instruction::Declaration(Declaration {
                    name: name.clone(),
                    size: descriptor.size.clone(),
                    sharing: descriptor.sharing.clone(),
                })
            }));
            result.extend(self.frames.to_instructions());
            result.extend(self.waveforms.iter().map(|(name, definition)| {
                Instruction::WaveformDefinition(WaveformDefinition {
                    name: name.clone(),
                    definition: definition.clone(),
                })
            }));
            result.extend(self.calibrations.to_instructions());
        }

        result.extend(self.instructions.clone());

        result
    }

    pub fn to_string(&self, include_headers: bool) -> String {
        self.to_instructions(include_headers)
            .iter()
            .map(|inst| format!("{}\n", inst))
            .collect()
    }
}

impl FromStr for Program {
    type Err = nom::Err<String>;
    fn from_str(s: &str) -> Result<Self, Self::Err> {
        let lexed = lex(s).map_err(nom::Err::Error)?;
        let (_, instructions) = parse_instructions(&lexed).map_err(|err| match err {
            nom::Err::Incomplete(_) => nom::Err::Error("incomplete".to_owned()),
            nom::Err::Error(error) => nom::Err::Error(format!("{:?}", error)),
            nom::Err::Failure(failure) => nom::Err::Error(format!("{:?}", failure)),
        })?;
        let mut program = Self::new();

        for instruction in instructions {
            program.add_instruction(instruction)
        }

        Ok(program)
    }
}

#[cfg(test)]
mod tests {
    use std::{collections::HashSet, str::FromStr};

    use crate::instruction::Instruction;
    use crate::instruction::Qubit;

    use super::Program;

    #[test]
    fn program_eq() {
        let input = "
DECLARE ro BIT
MEASURE q ro
JUMP-UNLESS @end-reset ro
X q
LABEL @end-reset

DEFCAL I 0:
    DELAY 0 1.0
DEFFRAME 0 \"rx\":
    HARDWARE-OBJECT: \"hardware\"
DEFWAVEFORM custom 6.0:
    1,2
I 0
";
        let a = Program::from_str(input);
        let b = Program::from_str(input);
        assert_eq!(a, b);
    }

    #[test]
    fn program_neq() {
        let input_a = "
DECLARE ro BIT
MEASURE q ro
JUMP-UNLESS @end-reset ro
X q
LABEL @end-reset

DEFCAL I 0:
    DELAY 0 1.0
DEFFRAME 0 \"rx\":
    HARDWARE-OBJECT: \"hardware\"
DEFWAVEFORM custom 6.0:
    1,2
I 0
";
        let input_b = "
DECLARE readout BIT
MEASURE q readout
JUMP-UNLESS @end-reset readout
X q
LABEL @end-reset

DEFCAL I 1:
    DELAY 1 1.0
DEFFRAME 1 \"rx\":
    HARDWARE-OBJECT: \"hardware\"
DEFWAVEFORM custom:
    1,2
1 0
";
        let a = Program::from_str(input_a);
        let b = Program::from_str(input_b);
        assert_ne!(a, b);
    }

    // Assert that headers are correctly parsed from program text, and
    // also exported when the program is exported as a string.
    #[test]
    fn program_headers() {
        let input = "
DECLARE ro BIT[5]
DEFCAL I 0:
    DELAY 0 1.0
DEFFRAME 0 \"rx\":
    HARDWARE-OBJECT: \"hardware\"
DEFWAVEFORM custom:
    1.0, 2.0
I 0
";
        let program = Program::from_str(input).unwrap();
        assert_eq!(program.calibrations.len(), 1);
        assert_eq!(program.memory_regions.len(), 1);
        assert_eq!(program.frames.len(), 1);
        assert_eq!(program.waveforms.len(), 1);
        assert_eq!(program.instructions.len(), 1);

        assert_eq!(program.to_string(false), "I 0\n");

        assert_eq!(
            program.to_string(true),
            "DECLARE ro BIT[5]
DEFFRAME 0 \"rx\":
\tHARDWARE-OBJECT: \"hardware\"
DEFWAVEFORM custom:
\t1.0, 2.0
DEFCAL I 0:
\tDELAY 0 1.0
I 0
"
        );
    }

    #[test]
    fn program_deterministic_ordering() {
        let input = "
DECLARE ro BIT
DECLARE anc BIT
DECLARE ec BIT
";
        let program1 = Program::from_str(input).unwrap().to_string(true);
        let program2 = Program::from_str(input).unwrap().to_string(true);

        // verify that each memory declaration in the program is in the same index as the same
        // program after being re-parsed and serialized.
        assert!(program1.lines().eq(program2.lines()));
    }

    #[test]
    fn frame_blocking() {
        let input = "DEFFRAME 0 \"a\":
\tHARDWARE-OBJECT: \"hardware\"

DEFFRAME 0 \"b\":
\tHARDWARE-OBJECT: \"hardware\"

DEFFRAME 1 \"c\":
\tHARDWARE-OBJECT: \"hardware\"

DEFFRAME 0 1 \"2q\":
\tHARDWARE-OBJECT: \"hardware\"
";

        let program = Program::from_str(input).unwrap();

        for (instruction_string, expected_used_frames, expected_blocked_frames) in vec![
            // Blocking pulses use only the specified frame but block frames intersecting the frame's qubits
            (
                r#"PULSE 0 "a" custom_waveform"#,
                vec![r#"0 "a""#],
                vec![r#"0 "a""#, r#"0 "b""#, r#"0 1 "2q""#],
            ),
            (
                r#"PULSE 1 "c" custom_waveform"#,
                vec![r#"1 "c""#],
                vec![r#"1 "c""#, r#"0 1 "2q""#],
            ),
            // Pulses on non-declared frames and unused qubits do not use or block any frames in the program
            (r#"PULSE 2 "a" custom_waveform"#, vec![], vec![]),
            // Captures work identically to Pulses
            (
                r#"CAPTURE 0 "a" custom_waveform ro[0]"#,
                vec![r#"0 "a""#],
                vec![r#"0 "a""#, r#"0 "b""#, r#"0 1 "2q""#],
            ),
            (
                r#"CAPTURE 1 "c" custom_waveform ro[0]"#,
                vec![r#"1 "c""#],
                vec![r#"1 "c""#, r#"0 1 "2q""#],
            ),
            (r#"CAPTURE 2 "a" custom_waveform ro[0]"#, vec![], vec![]),
            // Raw Captures work identically to Pulses
            (
                r#"RAW-CAPTURE 0 "a" 1e-6 ro[0]"#,
                vec![r#"0 "a""#],
                vec![r#"0 "a""#, r#"0 "b""#, r#"0 1 "2q""#],
            ),
            (
                r#"RAW-CAPTURE 1 "c" 1e-6 ro[0]"#,
                vec![r#"1 "c""#],
                vec![r#"1 "c""#, r#"0 1 "2q""#],
            ),
            (r#"RAW-CAPTURE 2 "a" 1e-6 ro[0]"#, vec![], vec![]),
            // A non-blocking pulse blocks only its precise frame, not other frames on the same qubits
            (
                r#"NONBLOCKING PULSE 0 "a" custom_waveform"#,
                vec![r#"0 "a""#],
                vec![r#"0 "a""#],
            ),
            (
                r#"NONBLOCKING PULSE 1 "c" custom_waveform"#,
                vec![r#"1 "c""#],
                vec![r#"1 "c""#],
            ),
            (
                r#"NONBLOCKING PULSE 0 1 "2q" custom_waveform"#,
                vec![r#"0 1 "2q""#],
                vec![r#"0 1 "2q""#],
            ),
            // A Fence with qubits specified uses and blocks all frames intersecting that qubit
            (
                r#"FENCE 1"#,
                vec![r#"1 "c""#, r#"0 1 "2q""#],
                vec![r#"1 "c""#, r#"0 1 "2q""#],
            ),
            // Fence-all uses and blocks all frames declared in the program
            (
                r#"FENCE"#,
                vec![r#"0 "a""#, r#"0 "b""#, r#"1 "c""#, r#"0 1 "2q""#],
                vec![r#"0 "a""#, r#"0 "b""#, r#"1 "c""#, r#"0 1 "2q""#],
            ),
            // Delay uses and blocks frames on exactly the given qubits and with any of the given names
            (
                r#"DELAY 0 1.0"#,
                vec![r#"0 "a""#, r#"0 "b""#],
                vec![r#"0 "a""#, r#"0 "b""#],
            ),
            (r#"DELAY 1 1.0"#, vec![r#"1 "c""#], vec![r#"1 "c""#]),
            (r#"DELAY 1 "c" 1.0"#, vec![r#"1 "c""#], vec![r#"1 "c""#]),
            (r#"DELAY 0 1 1.0"#, vec![r#"0 1 "2q""#], vec![r#"0 1 "2q""#]),
        ] {
            let instruction = Instruction::parse(instruction_string).unwrap();
            let used_frames: HashSet<String> = program
                .get_frames_for_instruction(&instruction, false)
                .unwrap_or_default()
                .into_iter()
                .map(|f| f.to_string())
                .collect();
            let expected_used_frames: HashSet<String> = expected_used_frames
                .into_iter()
                .map(|el| el.to_owned())
                .collect();
            assert_eq!(
                used_frames, expected_used_frames,
                "Instruction {} *used* frames `{:?}` but we expected `{:?}`",
                instruction, used_frames, expected_used_frames
            );

            let blocked_frames: HashSet<String> = program
                .get_frames_for_instruction(&instruction, true)
                .unwrap()
                .into_iter()
                .map(|f| f.to_string())
                .collect();
            let expected_blocked_frames: HashSet<String> = expected_blocked_frames
                .into_iter()
                .map(|el| el.to_owned())
                .collect();
            assert_eq!(
                blocked_frames, expected_blocked_frames,
                "Instruction {} *blocked* frames `{:?}` but we expected `{:?}`",
                instruction, blocked_frames, expected_blocked_frames
            );
        }
    }

    #[test]
    fn test_get_qubits() {
        let input = "
DECLARE ro BIT
MEASURE q ro
JUMP-UNLESS @end-reset ro
X q
LABEL @end-reset
DEFCAL I 0:
    DELAY 0 1.0
DEFFRAME 0 \"rx\":
    HARDWARE-OBJECT: \"hardware\"
DEFWAVEFORM custom:
    1,2
I 0
";
        let program = Program::from_str(input).unwrap();
        let expected = vec![Qubit::Fixed(0), Qubit::Variable("q".to_string())]
            .into_iter()
            .collect::<HashSet<_>>();
        let actual = program.get_used_qubits();
        assert_eq!(expected, actual);
    }
}<|MERGE_RESOLUTION|>--- conflicted
+++ resolved
@@ -134,8 +134,6 @@
         instruction
             .get_frame_match_condition(include_blocked)
             .map(|condition| self.frames.get_matching_keys(condition))
-<<<<<<< HEAD
-=======
     }
 
     /// Returns a HashSet consisting of every Qubit that is used in the program.
@@ -154,7 +152,6 @@
                 _ => vec![],
             })
             .collect::<HashSet<_>>()
->>>>>>> 9f60bc2d
     }
 
     pub fn to_instructions(&self, include_headers: bool) -> Vec<Instruction> {
