// Copyright 2021 Rigetti Computing
//
// Licensed under the Apache License, Version 2.0 (the "License");
// you may not use this file except in compliance with the License.
// You may obtain a copy of the License at
//
// http://www.apache.org/licenses/LICENSE-2.0
//
// Unless required by applicable law or agreed to in writing, software
// distributed under the License is distributed on an "AS IS" BASIS,
// WITHOUT WARRANTIES OR CONDITIONS OF ANY KIND, either express or implied.
// See the License for the specific language governing permissions and
// limitations under the License.

use nom::{
    combinator::all_consuming,
    multi::{many0, many1},
    sequence::{delimited, preceded},
};

use crate::parser::extract_nom_err;
use crate::{
    instruction::{
        ArithmeticOperator, BinaryOperator, ComparisonOperator, Instruction, UnaryOperator,
    },
    token,
};

use super::{
    command, common,
    error::{ParseError, ParserErrorKind},
    gate,
    lexer::{Command, Token},
    ParserInput, ParserResult,
};

/// Parse the next instructon from the input, skipping past leading newlines, comments, and semicolons.
pub fn parse_instruction(input: ParserInput) -> ParserResult<Instruction> {
    let (input, _) = common::skip_newlines_and_comments(input)?;
    match super::split_first_token(input) {
<<<<<<< HEAD
        None => Err(nom::Err::Error(ParseError::from_other(
=======
        None => Err(nom::Err::Error(ParseError::from_kind(
>>>>>>> 20cbe0fe
            input,
            ParserErrorKind::EndOfInput,
        ))),
        Some((Token::Command(command), remainder)) => {
            match command {
                Command::Add => command::parse_arithmetic(ArithmeticOperator::Add, remainder),
                Command::And => command::parse_logical_binary(BinaryOperator::And, remainder),
                Command::Capture => command::parse_capture(remainder, true),
                // Command::Convert => {}
                Command::Declare => command::parse_declare(remainder),
                Command::DefCal => command::parse_defcal(remainder),
                Command::DefCircuit => command::parse_defcircuit(remainder),
                Command::DefFrame => command::parse_defframe(remainder),
                Command::DefGate => command::parse_defgate(remainder),
                Command::DefWaveform => command::parse_defwaveform(remainder),
                Command::Delay => command::parse_delay(remainder),
                Command::Div => command::parse_arithmetic(ArithmeticOperator::Divide, remainder),
                Command::Eq => command::parse_comparison(ComparisonOperator::Equal, remainder),
                Command::GE => {
                    command::parse_comparison(ComparisonOperator::GreaterThanOrEqual, remainder)
                }
                Command::GT => {
                    command::parse_comparison(ComparisonOperator::GreaterThan, remainder)
                }
                Command::LE => {
                    command::parse_comparison(ComparisonOperator::LessThanOrEqual, remainder)
                }
                Command::LT => command::parse_comparison(ComparisonOperator::LessThan, remainder),
                Command::Fence => command::parse_fence(remainder),
                Command::Halt => Ok((remainder, Instruction::Halt)),
                // Command::Include => {}
                Command::Ior => command::parse_logical_binary(BinaryOperator::Ior, remainder),
                Command::Jump => command::parse_jump(remainder),
                Command::JumpUnless => command::parse_jump_unless(remainder),
                Command::JumpWhen => command::parse_jump_when(remainder),
                Command::Label => command::parse_label(remainder),
                Command::Load => command::parse_load(remainder),
                Command::Measure => command::parse_measurement(remainder),
                Command::Move => command::parse_move(remainder),
                Command::Exchange => command::parse_exchange(remainder),
                Command::Mul => command::parse_arithmetic(ArithmeticOperator::Multiply, remainder),
                Command::Neg => command::parse_logical_unary(UnaryOperator::Neg, remainder),
                // Command::Nop => {}
                Command::Not => command::parse_logical_unary(UnaryOperator::Not, remainder),
                Command::Pragma => command::parse_pragma(remainder),
                Command::Pulse => command::parse_pulse(remainder, true),
                Command::RawCapture => command::parse_raw_capture(remainder, true),
                Command::Reset => command::parse_reset(remainder),
                Command::SetFrequency => command::parse_set_frequency(remainder),
                Command::SetPhase => command::parse_set_phase(remainder),
                Command::SetScale => command::parse_set_scale(remainder),
                Command::ShiftFrequency => command::parse_shift_frequency(remainder),
                Command::ShiftPhase => command::parse_shift_phase(remainder),
                Command::Store => command::parse_store(remainder),
                Command::Sub => command::parse_arithmetic(ArithmeticOperator::Subtract, remainder),
                // Command::Wait => {}
                Command::Xor => command::parse_logical_binary(BinaryOperator::Xor, remainder),
                other => Err(nom::Err::Failure(ParseError::from_kind(
                    &input[..1],
                    ParserErrorKind::UnsupportedInstruction(*other),
                ))),
            }
            .map_err(|err| {
                nom::Err::Failure(
                    ParseError::from_kind(
                        &input[..1],
                        ParserErrorKind::InvalidCommand { command: *command },
                    )
                    .with_previous(extract_nom_err(err)),
                )
            })
        }
        Some((Token::NonBlocking, remainder)) => match super::split_first_token(remainder) {
            Some((Token::Command(command), remainder)) => match command {
                Command::Pulse => command::parse_pulse(remainder, false),
                Command::Capture => command::parse_capture(remainder, false),
                Command::RawCapture => command::parse_raw_capture(remainder, false),
                _ => todo!(),
            },
            _ => todo!(),
        },
        Some((Token::Identifier(_), _)) | Some((Token::Modifier(_), _)) => gate::parse_gate(input),
        Some((_, _)) => Err(nom::Err::Failure(ParseError::from_kind(
            &input[..1],
            ParserErrorKind::NotACommandOrGate,
        ))),
    }
}

/// Parse all instructions from the input, trimming leading and trailing newlines and comments.
/// Returns an error if it does not reach the end of input.
pub fn parse_instructions(input: ParserInput) -> ParserResult<Vec<Instruction>> {
    all_consuming(delimited(
        common::skip_newlines_and_comments,
        many0(parse_instruction),
        common::skip_newlines_and_comments,
    ))(input)
}

/// Parse a block of indented "block instructions."
pub fn parse_block(input: ParserInput) -> ParserResult<Vec<Instruction>> {
    many1(parse_block_instruction)(input)
}

/// Parse a single indented "block instruction."
pub fn parse_block_instruction<'a>(input: ParserInput<'a>) -> ParserResult<'a, Instruction> {
    preceded(
        token!(NewLine),
        preceded(token!(Indentation), parse_instruction),
    )(input)
}

#[cfg(test)]
mod tests {
    use std::collections::HashMap;
    use std::str::FromStr;

    use crate::expression::{Expression, InfixOperator, PrefixOperator};
    use crate::instruction::{
        Arithmetic, ArithmeticOperand, ArithmeticOperator, AttributeValue, BinaryLogic,
        BinaryOperand, BinaryOperator, Calibration, Capture, Comparison, ComparisonOperand,
        ComparisonOperator, FrameDefinition, FrameIdentifier, Gate, GateDefinition, GateType,
        Instruction, Jump, JumpWhen, Label, MemoryReference, Move, Pulse, Qubit, RawCapture, Reset,
        SetFrequency, SetPhase, SetScale, ShiftFrequency, ShiftPhase, UnaryLogic, UnaryOperator,
        Waveform, WaveformDefinition, WaveformInvocation,
    };
    use crate::parser::lexer::lex;
    use crate::{make_test, real, Program};

    use super::parse_instructions;

    make_test!(
        semicolons_are_newlines,
        parse_instructions,
        "X 0; Y 1\nZ 2",
        vec![
            Instruction::Gate(Gate {
                name: "X".to_owned(),
                parameters: vec![],
                qubits: vec![Qubit::Fixed(0)],
                modifiers: vec![],
            }),
            Instruction::Gate(Gate {
                name: "Y".to_owned(),
                parameters: vec![],
                qubits: vec![Qubit::Fixed(1)],
                modifiers: vec![],
            }),
            Instruction::Gate(Gate {
                name: "Z".to_owned(),
                parameters: vec![],
                qubits: vec![Qubit::Fixed(2)],
                modifiers: vec![],
            }),
        ]
    );

    make_test!(
        arithmetic,
        parse_instructions,
        "ADD ro 2\nMUL ro 1.0\nSUB ro[1] -3\nDIV ro[1] -1.0\nADD ro[1] ro[2]",
        vec![
            Instruction::Arithmetic(Arithmetic {
                operator: ArithmeticOperator::Add,
                destination: ArithmeticOperand::MemoryReference(MemoryReference {
                    name: "ro".to_owned(),
                    index: 0
                }),
                source: ArithmeticOperand::LiteralInteger(2),
            }),
            Instruction::Arithmetic(Arithmetic {
                operator: ArithmeticOperator::Multiply,
                destination: ArithmeticOperand::MemoryReference(MemoryReference {
                    name: "ro".to_owned(),
                    index: 0
                }),
                source: ArithmeticOperand::LiteralReal(1.0),
            }),
            Instruction::Arithmetic(Arithmetic {
                operator: ArithmeticOperator::Subtract,
                destination: ArithmeticOperand::MemoryReference(MemoryReference {
                    name: "ro".to_owned(),
                    index: 1
                }),
                source: ArithmeticOperand::LiteralInteger(-3),
            }),
            Instruction::Arithmetic(Arithmetic {
                operator: ArithmeticOperator::Divide,
                destination: ArithmeticOperand::MemoryReference(MemoryReference {
                    name: "ro".to_owned(),
                    index: 1
                }),
                source: ArithmeticOperand::LiteralReal(-1f64),
            }),
            Instruction::Arithmetic(Arithmetic {
                operator: ArithmeticOperator::Add,
                destination: ArithmeticOperand::MemoryReference(MemoryReference {
                    name: "ro".to_owned(),
                    index: 1
                }),
                source: ArithmeticOperand::MemoryReference(MemoryReference {
                    name: "ro".to_owned(),
                    index: 2
                }),
            })
        ]
    );

    make_test!(
        comparison_logic,
        parse_instructions,
        "EQ dest ro 0\nLT dest ro[1] -1\nLE dest ro 1.2\nGT dest ro[2] 1e-6\nGE dest ro x",
        vec![
            Instruction::Comparison(Comparison {
                operator: ComparisonOperator::Equal,
                operands: (
                    MemoryReference {
                        name: "dest".to_owned(),
                        index: 0
                    },
                    MemoryReference {
                        name: "ro".to_owned(),
                        index: 0
                    },
                    ComparisonOperand::LiteralInteger(0)
                )
            }),
            Instruction::Comparison(Comparison {
                operator: ComparisonOperator::LessThan,
                operands: (
                    MemoryReference {
                        name: "dest".to_owned(),
                        index: 0
                    },
                    MemoryReference {
                        name: "ro".to_owned(),
                        index: 1
                    },
                    ComparisonOperand::LiteralInteger(-1)
                )
            }),
            Instruction::Comparison(Comparison {
                operator: ComparisonOperator::LessThanOrEqual,
                operands: (
                    MemoryReference {
                        name: "dest".to_owned(),
                        index: 0
                    },
                    MemoryReference {
                        name: "ro".to_owned(),
                        index: 0
                    },
                    ComparisonOperand::LiteralReal(1.2)
                )
            }),
            Instruction::Comparison(Comparison {
                operator: ComparisonOperator::GreaterThan,
                operands: (
                    MemoryReference {
                        name: "dest".to_owned(),
                        index: 0
                    },
                    MemoryReference {
                        name: "ro".to_owned(),
                        index: 2
                    },
                    ComparisonOperand::LiteralReal(0.000001)
                )
            }),
            Instruction::Comparison(Comparison {
                operator: ComparisonOperator::GreaterThanOrEqual,
                operands: (
                    MemoryReference {
                        name: "dest".to_owned(),
                        index: 0
                    },
                    MemoryReference {
                        name: "ro".to_owned(),
                        index: 0
                    },
                    ComparisonOperand::MemoryReference(MemoryReference {
                        name: "x".to_owned(),
                        index: 0
                    }),
                )
            })
        ]
    );

    #[test]
    fn test_comparison_logic_error() {
        [
            "EQ ro 1 1",
            "LT 1 1 1",
            "LE 1 x ro",
            "GT 1 ro x",
            "GE dest 0.3 4",
        ]
        .iter()
        .for_each(|input| {
            let tokens = lex(input).unwrap();
            assert!(parse_instructions(&tokens).is_err(), "{}", input);
        })
    }

    make_test!(
        binary_logic,
        parse_instructions,
        "AND ro 1\nIOR ro[1] ro[2]\nXOR ro[1] 0\nAND ro[1] ro[2]",
        vec![
            Instruction::BinaryLogic(BinaryLogic {
                operator: BinaryOperator::And,
                operands: (
                    MemoryReference {
                        name: "ro".to_owned(),
                        index: 0
                    },
                    BinaryOperand::LiteralInteger(1)
                )
            }),
            Instruction::BinaryLogic(BinaryLogic {
                operator: BinaryOperator::Ior,
                operands: (
                    MemoryReference {
                        name: "ro".to_owned(),
                        index: 1
                    },
                    BinaryOperand::MemoryReference(MemoryReference {
                        name: "ro".to_owned(),
                        index: 2
                    })
                )
            }),
            Instruction::BinaryLogic(BinaryLogic {
                operator: BinaryOperator::Xor,
                operands: (
                    MemoryReference {
                        name: "ro".to_owned(),
                        index: 1
                    },
                    BinaryOperand::LiteralInteger(0)
                )
            }),
            Instruction::BinaryLogic(BinaryLogic {
                operator: BinaryOperator::And,
                operands: (
                    MemoryReference {
                        name: "ro".to_owned(),
                        index: 1
                    },
                    BinaryOperand::MemoryReference(MemoryReference {
                        name: "ro".to_owned(),
                        index: 2
                    })
                )
            }),
        ]
    );

    #[test]
    fn test_binary_logic_error() {
        ["AND ro", "XOR 1 1", "IOR 1"].iter().for_each(|input| {
            let tokens = lex(input).unwrap();
            assert!(parse_instructions(&tokens).is_err(), "{}", input);
        })
    }

    make_test!(
        unary_logic,
        parse_instructions,
        "NOT ro\nNEG ro\nNOT ro[1]\nNEG ro[1]",
        vec![
            Instruction::UnaryLogic(UnaryLogic {
                operator: UnaryOperator::Not,
                operand: MemoryReference {
                    name: "ro".to_owned(),
                    index: 0,
                }
            }),
            Instruction::UnaryLogic(UnaryLogic {
                operator: UnaryOperator::Neg,
                operand: MemoryReference {
                    name: "ro".to_owned(),
                    index: 0,
                }
            }),
            Instruction::UnaryLogic(UnaryLogic {
                operator: UnaryOperator::Not,
                operand: MemoryReference {
                    name: "ro".to_owned(),
                    index: 1,
                }
            }),
            Instruction::UnaryLogic(UnaryLogic {
                operator: UnaryOperator::Neg,
                operand: MemoryReference {
                    name: "ro".to_owned(),
                    index: 1,
                }
            }),
        ]
    );

    #[test]
    fn test_unary_logic_error() {
        ["NEG 1", "NOT 1", "NEG 0", "NOT 0"]
            .iter()
            .for_each(|input| {
                let tokens = lex(input).unwrap();
                assert!(parse_instructions(&tokens).is_err(), "{}", input);
            })
    }

    make_test!(
        capture_instructions,
        parse_instructions,
        "CAPTURE 0 \"rx\" my_custom_waveform ro\nRAW-CAPTURE 0 1 \"rx\" 2e9 ro\nNONBLOCKING CAPTURE 0 \"rx\" my_custom_waveform(a: 1.0) ro\nNONBLOCKING RAW-CAPTURE 0 1 \"rx\" 2e9 ro",
        vec![
            Instruction::Capture(Capture {
                blocking: true,
                frame: FrameIdentifier {
                    name: "rx".to_owned(),
                    qubits: vec![Qubit::Fixed(0)]
                },
                waveform: WaveformInvocation {
                    name: "my_custom_waveform".to_owned(),
                    parameters: HashMap::new()
                },
                memory_reference: MemoryReference {
                    name: "ro".to_owned(),
                    index: 0
                }
            }),
            Instruction::RawCapture(RawCapture {
                blocking: true,
                frame: FrameIdentifier {
                    name: "rx".to_owned(),
                    qubits: vec![Qubit::Fixed(0), Qubit::Fixed(1)]
                },
                duration: Expression::Number(real![2e9]),
                memory_reference: MemoryReference {
                    name: "ro".to_owned(),
                    index: 0
                }
            }),
            Instruction::Capture(Capture {
                blocking: false,
                frame: FrameIdentifier {
                    name: "rx".to_owned(),
                    qubits: vec![Qubit::Fixed(0)]
                },
                waveform: WaveformInvocation {
                    name: "my_custom_waveform".to_owned(),
                    parameters: vec![("a".to_owned(), Expression::Number(real!(1f64)))].into_iter().collect()
                },
                memory_reference: MemoryReference {
                    name: "ro".to_owned(),
                    index: 0
                }
            }),
            Instruction::RawCapture(RawCapture {
                blocking: false,
                frame: FrameIdentifier {
                    name: "rx".to_owned(),
                    qubits: vec![Qubit::Fixed(0), Qubit::Fixed(1)]
                },
                duration: Expression::Number(real![2e9]),
                memory_reference: MemoryReference {
                    name: "ro".to_owned(),
                    index: 0
                }
            })
        ]
    );

    make_test!(comment, parse_instructions, "# Questions:\n\n\n", vec![]);

    make_test!(
        comment_and_gate,
        parse_instructions,
        "# Questions:\nX 0",
        vec![Instruction::Gate(Gate {
            name: "X".to_owned(),
            parameters: vec![],
            qubits: vec![Qubit::Fixed(0)],
            modifiers: vec![],
        })]
    );

    make_test!(
        comment_after_block,
        parse_instructions,
        "DEFFRAME 0 \"ro_rx\":\n\tDIRECTION: \"rx\"\n\n# (Pdb) settings.gates[GateID(name=\"x180\", targets=(0,))]\n\n",
        vec![Instruction::FrameDefinition(FrameDefinition {
            identifier: FrameIdentifier { name: "ro_rx".to_owned(), qubits: vec![Qubit::Fixed(0)] },
            attributes: [("DIRECTION".to_owned(), AttributeValue::String("rx".to_owned()))].iter().cloned().collect()
        })]);

    make_test!(
        simple_gate,
        parse_instructions,
        "RX 0",
        vec![Instruction::Gate(Gate {
            name: "RX".to_owned(),
            parameters: vec![],
            qubits: vec![Qubit::Fixed(0)],
            modifiers: vec![],
        })]
    );

    make_test!(
        parametric_gate,
        parse_instructions,
        "RX(pi) 10",
        vec![Instruction::Gate(Gate {
            name: "RX".to_owned(),
            parameters: vec![Expression::PiConstant],
            qubits: vec![Qubit::Fixed(10)],
            modifiers: vec![],
        })]
    );

    make_test!(
        parametric_calibration,
        parse_instructions,
        "DEFCAL RX(%theta) %qubit:\n\tPULSE 1 \"xy\" custom_waveform(a: 1)",
        vec![Instruction::CalibrationDefinition(Calibration {
            name: "RX".to_owned(),
            parameters: vec![Expression::Variable("theta".to_owned())],
            qubits: vec![Qubit::Variable("qubit".to_owned())],
            modifiers: vec![],
            instructions: vec![Instruction::Pulse(Pulse {
                blocking: true,
                frame: FrameIdentifier {
                    name: "xy".to_owned(),
                    qubits: vec![Qubit::Fixed(1)]
                },
                waveform: WaveformInvocation {
                    name: "custom_waveform".to_owned(),
                    parameters: [("a".to_owned(), Expression::Number(crate::real![1f64]))]
                        .iter()
                        .cloned()
                        .collect()
                }
            })]
        })]
    );

    make_test!(
        frame_definition,
        parse_instructions,
        "DEFFRAME 0 \"rx\":\n\tINITIAL-FREQUENCY: 2e9",
        vec![Instruction::FrameDefinition(FrameDefinition {
            identifier: FrameIdentifier {
                name: "rx".to_owned(),
                qubits: vec![Qubit::Fixed(0)]
            },
            attributes: [(
                "INITIAL-FREQUENCY".to_owned(),
                AttributeValue::Expression(Expression::Number(crate::real![2e9]))
            )]
            .iter()
            .cloned()
            .collect()
        })]
    );

    make_test!(
        control_flow,
        parse_instructions,
        "LABEL @hello\nJUMP @hello\nJUMP-WHEN @hello ro",
        vec![
            Instruction::Label(Label("hello".to_owned())),
            Instruction::Jump(Jump {
                target: "hello".to_owned()
            }),
            Instruction::JumpWhen(JumpWhen {
                target: "hello".to_owned(),
                condition: MemoryReference {
                    name: "ro".to_owned(),
                    index: 0
                }
            })
        ]
    );

    make_test!(
        pulse_instructions,
        parse_instructions,
        "PULSE 0 \"xy\" custom\nNONBLOCKING PULSE 0 \"xy\" custom\nPULSE 0 \"xy\" custom(a: 1.0)",
        vec![
            Instruction::Pulse(Pulse {
                blocking: true,
                frame: FrameIdentifier {
                    name: "xy".to_owned(),
                    qubits: vec![Qubit::Fixed(0)]
                },
                waveform: WaveformInvocation {
                    name: "custom".to_owned(),
                    parameters: HashMap::new()
                }
            }),
            Instruction::Pulse(Pulse {
                blocking: false,
                frame: FrameIdentifier {
                    name: "xy".to_owned(),
                    qubits: vec![Qubit::Fixed(0)]
                },
                waveform: WaveformInvocation {
                    name: "custom".to_owned(),
                    parameters: HashMap::new()
                }
            }),
            Instruction::Pulse(Pulse {
                blocking: true,
                frame: FrameIdentifier {
                    name: "xy".to_owned(),
                    qubits: vec![Qubit::Fixed(0)]
                },
                waveform: WaveformInvocation {
                    name: "custom".to_owned(),
                    parameters: vec![("a".to_owned(), Expression::Number(real!(1f64)))]
                        .into_iter()
                        .collect()
                }
            })
        ]
    );

    make_test!(
        moveit,
        parse_instructions,
        "MOVE a 1.0",
        vec![Instruction::Move(Move {
            destination: ArithmeticOperand::MemoryReference(MemoryReference {
                name: "a".to_owned(),
                index: 0
            }),
            source: ArithmeticOperand::LiteralReal(1.0)
        })]
    );

    make_test!(
        parse_reset,
        parse_instructions,
        "RESET\nRESET 0",
        vec![
            Instruction::Reset(Reset { qubit: None }),
            Instruction::Reset(Reset {
                qubit: Some(Qubit::Fixed(0))
            })
        ]
    );

    make_test!(
        waveform_definition,
        parse_instructions,
        "DEFWAVEFORM q44_q45_cphase/sqrtCPHASE:\n\t0.0, 0.0, 0.00027685415721916584",
        vec![Instruction::WaveformDefinition(WaveformDefinition {
            name: "q44_q45_cphase/sqrtCPHASE".to_owned(),
            definition: Waveform {
                matrix: vec![
                    Expression::Number(real!(0.0)),
                    Expression::Number(real!(0.0)),
                    Expression::Number(real!(0.00027685415721916584))
                ],
                parameters: vec![],
            }
        })]
    );

    make_test!(
        gate_definition,
        parse_instructions,
        "DEFGATE H:\n\t1/sqrt(2), 1/sqrt(2)\n\t1/sqrt(2), -1/sqrt(2)\n",
        vec![Instruction::GateDefinition(GateDefinition {
            name: "H".to_string(),
            parameters: vec![],
            matrix: Some(vec![
                vec![
                    Expression::Infix {
                        left: Box::new(Expression::Number(real!(1.0))),
                        operator: InfixOperator::Slash,
                        right: Box::new(Expression::FunctionCall {
                            function: crate::expression::ExpressionFunction::SquareRoot,
                            expression: Box::new(Expression::Number(real!(2.0))),
                        }),
                    },
                    Expression::Infix {
                        left: Box::new(Expression::Number(real!(1.0))),
                        operator: InfixOperator::Slash,
                        right: Box::new(Expression::FunctionCall {
                            function: crate::expression::ExpressionFunction::SquareRoot,
                            expression: Box::new(Expression::Number(real!(2.0))),
                        }),
                    },
                ],
                vec![
                    Expression::Infix {
                        left: Box::new(Expression::Number(real!(1.0))),
                        operator: InfixOperator::Slash,
                        right: Box::new(Expression::FunctionCall {
                            function: crate::expression::ExpressionFunction::SquareRoot,
                            expression: Box::new(Expression::Number(real!(2.0))),
                        }),
                    },
                    Expression::Infix {
                        left: Box::new(Expression::Prefix {
                            operator: PrefixOperator::Minus,
                            expression: Box::new(Expression::Number(real!(1.0))),
                        }),
                        operator: InfixOperator::Slash,
                        right: Box::new(Expression::FunctionCall {
                            function: crate::expression::ExpressionFunction::SquareRoot,
                            expression: Box::new(Expression::Number(real!(2.0))),
                        }),
                    },
                ],
            ]),
            permutation: Default::default(),
            r#type: GateType::Matrix,
        })]
    );

    #[test]
    fn parse_set_phase() {
        let tokens = lex(r#"SET-PHASE 0 "rf" 1.0; SET-PHASE 0 1 "rf" theta"#).unwrap();
        let (remainder, parsed) = parse_instructions(&tokens).unwrap();
        let expected = vec![
            Instruction::SetPhase(SetPhase {
                frame: FrameIdentifier {
                    name: String::from("rf"),
                    qubits: vec![Qubit::Fixed(0)],
                },
                phase: Expression::Number(real!(1.0)),
            }),
            Instruction::SetPhase(SetPhase {
                frame: FrameIdentifier {
                    name: String::from("rf"),
                    qubits: vec![Qubit::Fixed(0), Qubit::Fixed(1)],
                },
                phase: Expression::Address(MemoryReference {
                    name: String::from("theta"),
                    index: 0,
                }),
            }),
        ];
        assert_eq!(remainder.len(), 0);
        assert_eq!(parsed, expected);
    }

    #[test]
    fn parse_set_scale() {
        let tokens = lex(r#"SET-SCALE 0 "rf" 1.0; SET-SCALE 0 1 "rf" theta"#).unwrap();
        let (remainder, parsed) = parse_instructions(&tokens).unwrap();
        let expected = vec![
            Instruction::SetScale(SetScale {
                frame: FrameIdentifier {
                    name: String::from("rf"),
                    qubits: vec![Qubit::Fixed(0)],
                },
                scale: Expression::Number(real!(1.0)),
            }),
            Instruction::SetScale(SetScale {
                frame: FrameIdentifier {
                    name: String::from("rf"),
                    qubits: vec![Qubit::Fixed(0), Qubit::Fixed(1)],
                },
                scale: Expression::Address(MemoryReference {
                    name: String::from("theta"),
                    index: 0,
                }),
            }),
        ];
        assert_eq!(remainder.len(), 0);
        assert_eq!(parsed, expected);
    }

    #[test]
    fn parse_set_frequency() {
        let tokens = lex(r#"SET-FREQUENCY 0 "rf" 1.0; SET-FREQUENCY 0 1 "rf" theta"#).unwrap();
        let (remainder, parsed) = parse_instructions(&tokens).unwrap();
        let expected = vec![
            Instruction::SetFrequency(SetFrequency {
                frame: FrameIdentifier {
                    name: String::from("rf"),
                    qubits: vec![Qubit::Fixed(0)],
                },
                frequency: Expression::Number(real!(1.0)),
            }),
            Instruction::SetFrequency(SetFrequency {
                frame: FrameIdentifier {
                    name: String::from("rf"),
                    qubits: vec![Qubit::Fixed(0), Qubit::Fixed(1)],
                },
                frequency: Expression::Address(MemoryReference {
                    name: String::from("theta"),
                    index: 0,
                }),
            }),
        ];
        assert_eq!(remainder.len(), 0);
        assert_eq!(parsed, expected);
    }

    #[test]
    fn parse_shift_frequency() {
        let tokens = lex(r#"SHIFT-FREQUENCY 0 "rf" 1.0; SHIFT-FREQUENCY 0 1 "rf" theta"#).unwrap();
        let (remainder, parsed) = parse_instructions(&tokens).unwrap();
        let expected = vec![
            Instruction::ShiftFrequency(ShiftFrequency {
                frame: FrameIdentifier {
                    name: String::from("rf"),
                    qubits: vec![Qubit::Fixed(0)],
                },
                frequency: Expression::Number(real!(1.0)),
            }),
            Instruction::ShiftFrequency(ShiftFrequency {
                frame: FrameIdentifier {
                    name: String::from("rf"),
                    qubits: vec![Qubit::Fixed(0), Qubit::Fixed(1)],
                },
                frequency: Expression::Address(MemoryReference {
                    name: String::from("theta"),
                    index: 0,
                }),
            }),
        ];
        assert_eq!(remainder.len(), 0);
        assert_eq!(parsed, expected);
    }

    #[test]
    fn parse_shift_phase() {
        let tokens = lex(r#"SHIFT-PHASE 0 "rf" 1.0; SHIFT-PHASE 0 1 "rf" theta"#).unwrap();
        let (remainder, parsed) = parse_instructions(&tokens).unwrap();
        let expected = vec![
            Instruction::ShiftPhase(ShiftPhase {
                frame: FrameIdentifier {
                    name: String::from("rf"),
                    qubits: vec![Qubit::Fixed(0)],
                },
                phase: Expression::Number(real!(1.0)),
            }),
            Instruction::ShiftPhase(ShiftPhase {
                frame: FrameIdentifier {
                    name: String::from("rf"),
                    qubits: vec![Qubit::Fixed(0), Qubit::Fixed(1)],
                },
                phase: Expression::Address(MemoryReference {
                    name: String::from("theta"),
                    index: 0,
                }),
            }),
        ];
        assert_eq!(remainder.len(), 0);
        assert_eq!(parsed, expected);
    }

    /// Assert that when a program is converted to a string, the conversion of
    /// that string into a program produces a program identical to the original
    /// program.
    #[test]
    fn parse_roundtrip() {
        let inputs = vec![
            r#"DEFCAL MEASURE 0 dest:
	DECLARE iq REAL[2]
	CAPTURE 0 "out" flat(duration: 1.0, iqs: (2.0+3.0i)) iq[0]"#,
        ];

        for input in inputs {
            let program = Program::from_str(input).unwrap();
            let output = program.to_string(true);
            let roundtrip = Program::from_str(&output).unwrap();

            assert_eq!(program, roundtrip);
        }
    }
}<|MERGE_RESOLUTION|>--- conflicted
+++ resolved
@@ -38,11 +38,7 @@
 pub fn parse_instruction(input: ParserInput) -> ParserResult<Instruction> {
     let (input, _) = common::skip_newlines_and_comments(input)?;
     match super::split_first_token(input) {
-<<<<<<< HEAD
-        None => Err(nom::Err::Error(ParseError::from_other(
-=======
         None => Err(nom::Err::Error(ParseError::from_kind(
->>>>>>> 20cbe0fe
             input,
             ParserErrorKind::EndOfInput,
         ))),
