--- conflicted
+++ resolved
@@ -104,7 +104,6 @@
                 })
             })
         }
-<<<<<<< HEAD
         Some((Token::NonBlocking, remainder)) => match remainder.split_first() {
             Some((Token::Command(command), remainder)) => match command {
                 Command::Pulse => command::parse_pulse(remainder, false),
@@ -114,11 +113,7 @@
             },
             _ => todo!(),
         },
-        Some((Token::Identifier(_), _)) => gate::parse_gate(input),
-=======
-        Some((Token::NonBlocking, _)) => command::parse_pulse(input),
         Some((Token::Identifier(_), _)) | Some((Token::Modifier(_), _)) => gate::parse_gate(input),
->>>>>>> 1474cdf5
         Some((_, _)) => Err(nom::Err::Failure(Error {
             input: &input[..1],
             error: ErrorKind::NotACommandOrGate,
@@ -280,10 +275,10 @@
                     name: "rx".to_owned(),
                     qubits: vec![Qubit::Fixed(0)]
                 },
-                waveform: Box::new(WaveformInvocation {
+                waveform: WaveformInvocation {
                     name: "my_custom_waveform".to_owned(),
                     parameters: vec![("a".to_owned(), Expression::Number(real!(1f64)))].into_iter().collect()
-                }),
+                },
                 memory_reference: MemoryReference {
                     name: "ro".to_owned(),
                     index: 0
@@ -440,8 +435,7 @@
                 waveform: WaveformInvocation {
                     name: "custom".to_owned(),
                     parameters: HashMap::new()
-<<<<<<< HEAD
-                })
+                }
             },
             Instruction::Pulse {
                 blocking: true,
@@ -449,17 +443,13 @@
                     name: "xy".to_owned(),
                     qubits: vec![Qubit::Fixed(0)]
                 },
-                waveform: Box::new(WaveformInvocation {
+                waveform: WaveformInvocation {
                     name: "custom".to_owned(),
                     parameters: vec![("a".to_owned(), Expression::Number(real!(1f64)))]
                         .into_iter()
                         .collect()
-                })
-            },
-=======
                 }
             }
->>>>>>> 1474cdf5
         ]
     );
 
