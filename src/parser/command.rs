// Copyright 2021 Rigetti Computing
//
// Licensed under the Apache License, Version 2.0 (the "License");
// you may not use this file except in compliance with the License.
// You may obtain a copy of the License at
//
// http://www.apache.org/licenses/LICENSE-2.0
//
// Unless required by applicable law or agreed to in writing, software
// distributed under the License is distributed on an "AS IS" BASIS,
// WITHOUT WARRANTIES OR CONDITIONS OF ANY KIND, either express or implied.
// See the License for the specific language governing permissions and
// limitations under the License.

use nom::{
    branch::alt,
    combinator::{map, opt},
    multi::{many0, many1, separated_list0, separated_list1},
    sequence::{delimited, preceded, tuple},
};

use crate::{
<<<<<<< HEAD
    instruction::{Convert, GateSpecification, GateType, Include},
=======
    instruction::{GateSpecification, GateType, PragmaArgument},
>>>>>>> 1b4f457a
    parser::common::parse_variable_qubit,
};

use crate::instruction::{
    Arithmetic, ArithmeticOperand, ArithmeticOperator, BinaryLogic, BinaryOperator, Calibration,
    Capture, CircuitDefinition, Comparison, ComparisonOperator, Declaration, Delay, Exchange,
    Fence, FrameDefinition, GateDefinition, Instruction, Jump, JumpUnless, JumpWhen, Label, Load,
    MeasureCalibrationDefinition, Measurement, Move, Pragma, Pulse, Qubit, RawCapture, Reset,
    SetFrequency, SetPhase, SetScale, ShiftFrequency, ShiftPhase, Store, UnaryLogic, UnaryOperator,
    Waveform, WaveformDefinition,
};
use crate::parser::instruction::parse_block;
use crate::parser::InternalParserResult;
use crate::token;

use super::{
    common::{
        parse_arithmetic_operand, parse_binary_logic_operand, parse_comparison_operand,
        parse_frame_attribute, parse_frame_identifier, parse_gate_modifier, parse_matrix,
        parse_memory_reference, parse_permutation, parse_qubit, parse_vector,
        parse_waveform_invocation, parse_waveform_name,
    },
    expression::parse_expression,
<<<<<<< HEAD
    ParserInput, ParserResult,
=======
    instruction, ParserInput,
>>>>>>> 1b4f457a
};

/// Parse an arithmetic instruction of the form `destination source`.
/// Called using the arithmetic operator itself (such as `ADD`) which should be previously parsed.
pub(crate) fn parse_arithmetic(
    operator: ArithmeticOperator,
    input: ParserInput,
<<<<<<< HEAD
) -> ParserResult<Instruction> {
    let (input, destination_memory_reference) = parse_memory_reference(input)?;
=======
) -> InternalParserResult<Instruction> {
    let (input, destination_memory_reference) = common::parse_memory_reference(input)?;
>>>>>>> 1b4f457a
    let destination = ArithmeticOperand::MemoryReference(destination_memory_reference);
    let (input, source) = parse_arithmetic_operand(input)?;

    Ok((
        input,
        Instruction::Arithmetic(Arithmetic {
            operator,
            destination,
            source,
        }),
    ))
}

/// Parse a comparison instruction of the form `addr addr ( addr | number )`.
/// Called using the comparison operator itself (such as `EQ`) which should be previously parsed.
pub(crate) fn parse_comparison(
    operator: ComparisonOperator,
    input: ParserInput,
<<<<<<< HEAD
) -> ParserResult<Instruction> {
    let (input, destination) = parse_memory_reference(input)?;
    let (input, left) = parse_memory_reference(input)?;
    let (input, right) = parse_comparison_operand(input)?;
=======
) -> InternalParserResult<Instruction> {
    let (input, destination) = common::parse_memory_reference(input)?;
    let (input, left) = common::parse_memory_reference(input)?;
    let (input, right) = common::parse_comparison_operand(input)?;
>>>>>>> 1b4f457a

    Ok((
        input,
        Instruction::Comparison(Comparison {
            operator,
            operands: (destination, left, right),
        }),
    ))
}

/// Parse a logical binary instruction of the form `addr ( addr | INT )`.
/// Called using the logical operator itself (such as `AND`) which should be previously parsed.
pub(crate) fn parse_logical_binary(
    operator: BinaryOperator,
    input: ParserInput,
<<<<<<< HEAD
) -> ParserResult<Instruction> {
    let (input, left) = parse_memory_reference(input)?;
    let (input, right) = parse_binary_logic_operand(input)?;
=======
) -> InternalParserResult<Instruction> {
    let (input, left) = common::parse_memory_reference(input)?;
    let (input, right) = common::parse_binary_logic_operand(input)?;
>>>>>>> 1b4f457a

    Ok((
        input,
        Instruction::BinaryLogic(BinaryLogic {
            operator,
            operands: (left, right),
        }),
    ))
}

/// Parse a logical unary instruction of the form `addr`.
/// Called using the logical operator itself (such as `NOT`) which should be previously parsed.
pub(crate) fn parse_logical_unary(
    operator: UnaryOperator,
    input: ParserInput,
<<<<<<< HEAD
) -> ParserResult<Instruction> {
    let (input, operand) = parse_memory_reference(input)?;
=======
) -> InternalParserResult<Instruction> {
    let (input, operand) = common::parse_memory_reference(input)?;
>>>>>>> 1b4f457a

    Ok((
        input,
        Instruction::UnaryLogic(UnaryLogic { operator, operand }),
    ))
}

/// Parse the contents of a `DECLARE` instruction.
pub(crate) fn parse_declare<'a>(input: ParserInput<'a>) -> InternalParserResult<'a, Instruction> {
    let (input, name) = token!(Identifier(v))(input)?;
    let (input, size) = parse_vector(input)?;
    Ok((
        input,
        Instruction::Declaration(Declaration {
            name,
            sharing: None,
            size,
        }),
    ))
}

/// Parse the contents of a `CAPTURE` instruction.
///
/// Unlike most other instructions, this can be _prefixed_ with the NONBLOCKING keyword,
/// and thus it expects and parses the CAPTURE token itself.
<<<<<<< HEAD
pub fn parse_capture(input: ParserInput, blocking: bool) -> ParserResult<Instruction> {
    let (input, frame) = parse_frame_identifier(input)?;
    let (input, waveform) = parse_waveform_invocation(input)?;
    let (input, memory_reference) = parse_memory_reference(input)?;
=======
pub(crate) fn parse_capture(
    input: ParserInput,
    blocking: bool,
) -> InternalParserResult<Instruction> {
    let (input, frame) = common::parse_frame_identifier(input)?;
    let (input, waveform) = common::parse_waveform_invocation(input)?;
    let (input, memory_reference) = common::parse_memory_reference(input)?;
>>>>>>> 1b4f457a

    Ok((
        input,
        Instruction::Capture(Capture {
            blocking,
            frame,
            memory_reference,
            waveform,
        }),
    ))
}

/// Parse the contents of a `CONVERT` instruction.
pub fn parse_convert<'a>(input: ParserInput<'a>) -> ParserResult<'a, Instruction> {
    let (input, to) = token!(Identifier(v))(input)?;
    let (input, from) = token!(Identifier(v))(input)?;
    Ok((input, Instruction::Convert(Convert { from, to })))
}

/// Parse the contents of a `DEFCAL` instruction (including `DEFCAL MEASURE`),
/// following the `DEFCAL` token.
pub(crate) fn parse_defcal<'a>(input: ParserInput<'a>) -> InternalParserResult<'a, Instruction> {
    use crate::parser::lexer::Command::Measure;
    let (input, defcal_measure) = opt(token!(Command(Measure)))(input)?;
    match defcal_measure {
        Some(_) => parse_defcal_measure(input),
        None => parse_defcal_gate(input),
    }
}

/// Parse the contents of a `DEFCAL` instruction (but not `DEFCAL MEASURE`),
/// following the `DEFCAL` token.
pub(crate) fn parse_defcal_gate<'a>(
    input: ParserInput<'a>,
) -> InternalParserResult<'a, Instruction> {
    let (input, modifiers) = many0(parse_gate_modifier)(input)?;
    let (input, name) = token!(Identifier(v))(input)?;
    let (input, parameters) = opt(delimited(
        token!(LParenthesis),
        separated_list0(token!(Comma), parse_expression),
        token!(RParenthesis),
    ))(input)?;
    let parameters = parameters.unwrap_or_default();
    let (input, qubits) = many0(parse_qubit)(input)?;
    let (input, _) = token!(Colon)(input)?;
    let (input, instructions) = parse_block(input)?;
    Ok((
        input,
        Instruction::CalibrationDefinition(Calibration {
            instructions,
            modifiers,
            name,
            parameters,
            qubits,
        }),
    ))
}

/// Parse the contents of a `DEFCAL MEASURE` instruction, following the `MEASURE` token.
pub(crate) fn parse_defcal_measure<'a>(
    input: ParserInput<'a>,
) -> InternalParserResult<'a, Instruction> {
    let (input, qubit_index) = opt(token!(Integer(v)))(input)?;
    let qubit = qubit_index.map(Qubit::Fixed);
    let (input, destination) = token!(Identifier(v))(input)?;
    let (input, _) = token!(Colon)(input)?;
    let (input, instructions) = parse_block(input)?;
    Ok((
        input,
        Instruction::MeasureCalibrationDefinition(MeasureCalibrationDefinition {
            instructions,
            parameter: destination,
            qubit,
        }),
    ))
}

/// Parse the contents of a `DEFFRAME` instruction.
pub(crate) fn parse_defframe<'a>(input: ParserInput<'a>) -> InternalParserResult<'a, Instruction> {
    let (input, identifier) = parse_frame_identifier(input)?;
    let (input, _) = token!(Colon)(input)?;
    let (input, attribute_pairs) = many1(parse_frame_attribute)(input)?;
    let attributes = attribute_pairs.iter().cloned().collect();

    Ok((
        input,
        Instruction::FrameDefinition(FrameDefinition {
            identifier,
            attributes,
        }),
    ))
}

/// Parse the contents of a `DEFGATE` instruction.
pub(crate) fn parse_defgate<'a>(input: ParserInput<'a>) -> InternalParserResult<'a, Instruction> {
    let (input, name) = token!(Identifier(v))(input)?;
    let (input, parameters) = opt(delimited(
        token!(LParenthesis),
        separated_list1(token!(Comma), token!(Variable(v))),
        token!(RParenthesis),
    ))(input)?;
    let (input, gate_type) = opt(preceded(
        token!(As),
        alt((
            map(token!(Matrix), |()| GateType::Matrix),
            map(token!(Permutation), |()| GateType::Permutation),
        )),
    ))(input)?;
    let (input, _) = token!(Colon)(input)?;

    let gate_type = gate_type.unwrap_or(GateType::Matrix);
    let (input, specification) = match gate_type {
        GateType::Matrix => map(parse_matrix, GateSpecification::Matrix)(input)?,
        GateType::Permutation => map(parse_permutation, GateSpecification::Permutation)(input)?,
    };

    Ok((
        input,
        Instruction::GateDefinition(GateDefinition {
            name,
            parameters: parameters.unwrap_or_default(),
            specification,
        }),
    ))
}

/// Parse the contents of a `DEFWAVEFORM` instruction.
<<<<<<< HEAD
pub fn parse_defwaveform<'a>(input: ParserInput<'a>) -> ParserResult<'a, Instruction> {
    let (input, name) = parse_waveform_name(input)?;
=======
pub(crate) fn parse_defwaveform<'a>(
    input: ParserInput<'a>,
) -> InternalParserResult<'a, Instruction> {
    let (input, name) = common::parse_waveform_name(input)?;
>>>>>>> 1b4f457a
    let (input, parameters) = opt(delimited(
        token!(LParenthesis),
        separated_list0(token!(Comma), token!(Variable(v))),
        token!(RParenthesis),
    ))(input)?;
    let parameters = parameters.unwrap_or_default();

    let (input, _) = tuple((token!(Colon), token!(NewLine), token!(Indentation)))(input)?;
    let (input, matrix) = separated_list1(token!(Comma), parse_expression)(input)?;

    Ok((
        input,
        Instruction::WaveformDefinition(WaveformDefinition {
            name,
            definition: Waveform { matrix, parameters },
        }),
    ))
}

pub(crate) fn parse_defcircuit<'a>(
    input: ParserInput<'a>,
) -> InternalParserResult<'a, Instruction> {
    let (input, name) = token!(Identifier(v))(input)?;
    let (input, parameters) = opt(delimited(
        token!(LParenthesis),
        separated_list0(token!(Comma), token!(Variable(v))),
        token!(RParenthesis),
    ))(input)?;
    let parameters = parameters.unwrap_or_default();
    let (input, qubit_variables) = many0(parse_variable_qubit)(input)?;
    let (input, _) = token!(Colon)(input)?;
    let (input, instructions) = parse_block(input)?;

    Ok((
        input,
        Instruction::CircuitDefinition(CircuitDefinition {
            name,
            parameters,
            qubit_variables,
            instructions,
        }),
    ))
}

/// Parse the contents of a `DELAY` instruction.
pub(crate) fn parse_delay<'a>(input: ParserInput<'a>) -> InternalParserResult<'a, Instruction> {
    let (input, qubits) = many0(parse_qubit)(input)?;
    let (input, frame_names) = many0(token!(String(v)))(input)?;
    let (input, duration) = parse_expression(input)?;

    Ok((
        input,
        Instruction::Delay(Delay {
            duration,
            frame_names,
            qubits,
        }),
    ))
}

/// Parse the contents of an `EXCHANGE` instruction.
<<<<<<< HEAD
pub fn parse_exchange(input: ParserInput) -> ParserResult<Instruction> {
    let (input, left) = parse_memory_reference(input)?;
    let (input, right) = parse_memory_reference(input)?;
=======
pub(crate) fn parse_exchange(input: ParserInput) -> InternalParserResult<Instruction> {
    let (input, left) = common::parse_memory_reference(input)?;
    let (input, right) = common::parse_memory_reference(input)?;
>>>>>>> 1b4f457a

    Ok((
        input,
        Instruction::Exchange(Exchange {
            left: ArithmeticOperand::MemoryReference(left),
            right: ArithmeticOperand::MemoryReference(right),
        }),
    ))
}

/// Parse the contents of a `FENCE` instruction.
pub(crate) fn parse_fence(input: ParserInput) -> InternalParserResult<Instruction> {
    let (input, qubits) = many0(parse_qubit)(input)?;

    Ok((input, Instruction::Fence(Fence { qubits })))
}

/// Parse the contents of a `JUMP` instruction.
pub(crate) fn parse_jump<'a>(input: ParserInput<'a>) -> InternalParserResult<'a, Instruction> {
    let (input, target) = token!(Label(v))(input)?;
    Ok((input, Instruction::Jump(Jump { target })))
}

/// Parse the contents of a `JUMP-WHEN` instruction.
pub(crate) fn parse_jump_when<'a>(input: ParserInput<'a>) -> InternalParserResult<'a, Instruction> {
    let (input, target) = token!(Label(v))(input)?;
    let (input, condition) = parse_memory_reference(input)?;
    Ok((input, Instruction::JumpWhen(JumpWhen { target, condition })))
}

/// Parse the contents of a `JUMP-UNLESS` instruction.
pub(crate) fn parse_jump_unless<'a>(
    input: ParserInput<'a>,
) -> InternalParserResult<'a, Instruction> {
    let (input, target) = token!(Label(v))(input)?;
    let (input, condition) = parse_memory_reference(input)?;
    Ok((
        input,
        Instruction::JumpUnless(JumpUnless { target, condition }),
    ))
}

/// Parse the contents of a `DECLARE` instruction.
pub(crate) fn parse_label<'a>(input: ParserInput<'a>) -> InternalParserResult<'a, Instruction> {
    let (input, name) = token!(Label(v))(input)?;
    Ok((input, Instruction::Label(Label(name))))
}

/// Parse the contents of a `MOVE` instruction.
<<<<<<< HEAD
pub fn parse_move(input: ParserInput) -> ParserResult<Instruction> {
    let (input, destination) = parse_arithmetic_operand(input)?;
    let (input, source) = parse_arithmetic_operand(input)?;
=======
pub(crate) fn parse_move(input: ParserInput) -> InternalParserResult<Instruction> {
    let (input, destination) = common::parse_arithmetic_operand(input)?;
    let (input, source) = common::parse_arithmetic_operand(input)?;
>>>>>>> 1b4f457a
    Ok((
        input,
        Instruction::Move(Move {
            destination,
            source,
        }),
    ))
}

/// Parse the contents of a `LOAD` instruction.
<<<<<<< HEAD
pub fn parse_load<'a>(input: ParserInput<'a>) -> ParserResult<'a, Instruction> {
    let (input, destination) = parse_memory_reference(input)?;
=======
pub(crate) fn parse_load<'a>(input: ParserInput<'a>) -> InternalParserResult<'a, Instruction> {
    let (input, destination) = common::parse_memory_reference(input)?;
>>>>>>> 1b4f457a
    let (input, source) = token!(Identifier(v))(input)?;
    let (input, offset) = parse_memory_reference(input)?;

    Ok((
        input,
        Instruction::Load(Load {
            destination,
            source,
            offset,
        }),
    ))
}

/// Parse the contents of a `STORE` instruction.
pub(crate) fn parse_store<'a>(input: ParserInput<'a>) -> InternalParserResult<'a, Instruction> {
    let (input, destination) = token!(Identifier(v))(input)?;
    let (input, offset) = parse_memory_reference(input)?;
    let (input, source) = parse_arithmetic_operand(input)?;

    Ok((
        input,
        Instruction::Store(Store {
            destination,
            offset,
            source,
        }),
    ))
}

/// Parse the contents of a `PRAGMA` instruction.
pub(crate) fn parse_pragma<'a>(input: ParserInput<'a>) -> InternalParserResult<'a, Instruction> {
    let (input, pragma_type) = token!(Identifier(v))(input)?;
    let (input, arguments) = many0(alt((
        map(token!(Identifier(v)), PragmaArgument::Identifier),
        map(token!(Integer(i)), PragmaArgument::Integer),
    )))(input)?;
    let (input, data) = opt(token!(String(v)))(input)?;
    Ok((
        input,
        Instruction::Pragma(Pragma {
            name: pragma_type,
            arguments,
            data,
        }),
    ))
}

/// Parse the contents of a `PULSE` instruction.
pub(crate) fn parse_pulse(input: ParserInput, blocking: bool) -> InternalParserResult<Instruction> {
    let (input, frame) = parse_frame_identifier(input)?;
    let (input, waveform) = parse_waveform_invocation(input)?;

    Ok((
        input,
        Instruction::Pulse(Pulse {
            blocking,
            frame,
            waveform,
        }),
    ))
}

/// Parse the contents of a `RAW-CAPTURE` instruction.
pub(crate) fn parse_raw_capture(
    input: ParserInput,
    blocking: bool,
) -> InternalParserResult<Instruction> {
    let (input, frame) = parse_frame_identifier(input)?;
    let (input, duration) = parse_expression(input)?;
    let (input, memory_reference) = parse_memory_reference(input)?;

    Ok((
        input,
        Instruction::RawCapture(RawCapture {
            blocking,
            frame,
            duration,
            memory_reference,
        }),
    ))
}

/// Parse the contents of a `RESET` instruction.
pub(crate) fn parse_reset(input: ParserInput) -> InternalParserResult<Instruction> {
    let (input, qubit) = opt(parse_qubit)(input)?;

    Ok((input, Instruction::Reset(Reset { qubit })))
}

/// Parse the contents of a `SET-FREQUENCY` instruction.
pub(crate) fn parse_set_frequency(input: ParserInput) -> InternalParserResult<Instruction> {
    let (input, frame) = parse_frame_identifier(input)?;
    let (input, frequency) = parse_expression(input)?;

    Ok((
        input,
        Instruction::SetFrequency(SetFrequency { frame, frequency }),
    ))
}

/// Parse the contents of a `SET-PHASE` instruction.
pub(crate) fn parse_set_phase(input: ParserInput) -> InternalParserResult<Instruction> {
    let (input, frame) = parse_frame_identifier(input)?;
    let (input, phase) = parse_expression(input)?;

    Ok((input, Instruction::SetPhase(SetPhase { frame, phase })))
}

/// Parse the contents of a `SET-SCALE` instruction.
pub(crate) fn parse_set_scale(input: ParserInput) -> InternalParserResult<Instruction> {
    let (input, frame) = parse_frame_identifier(input)?;
    let (input, scale) = parse_expression(input)?;

    Ok((input, Instruction::SetScale(SetScale { frame, scale })))
}

/// Parse the contents of a `SHIFT-FREQUENCY` instruction.
pub(crate) fn parse_shift_frequency(input: ParserInput) -> InternalParserResult<Instruction> {
    let (input, frame) = parse_frame_identifier(input)?;
    let (input, frequency) = parse_expression(input)?;

    Ok((
        input,
        Instruction::ShiftFrequency(ShiftFrequency { frame, frequency }),
    ))
}

/// Parse the contents of a `SHIFT-PHASE` instruction.
pub(crate) fn parse_shift_phase(input: ParserInput) -> InternalParserResult<Instruction> {
    let (input, frame) = parse_frame_identifier(input)?;
    let (input, phase) = parse_expression(input)?;

    Ok((input, Instruction::ShiftPhase(ShiftPhase { frame, phase })))
}

/// Parse the contents of a `MEASURE` instruction.
pub(crate) fn parse_measurement(input: ParserInput) -> InternalParserResult<Instruction> {
    let (input, qubit) = parse_qubit(input)?;
    let (input, target) = match parse_memory_reference(input) {
        Ok((input, target)) => (input, Some(target)),
        Err(_) => (input, None),
    };

    Ok((
        input,
        Instruction::Measurement(Measurement { qubit, target }),
    ))
}

/// Parse the contents of an `INCLUDE` instruction.
pub fn parse_include<'a>(input: ParserInput<'a>) -> ParserResult<'a, Instruction> {
    let (input, filename) = token!(String(v))(input)?;
    Ok((input, Instruction::Include(Include { filename })))
}

#[cfg(test)]
mod tests {
    use crate::expression::{Expression, ExpressionFunction, InfixOperator, PrefixOperator};
    use crate::instruction::{GateDefinition, GateSpecification, PragmaArgument};
    use crate::parser::lexer::lex;
    use crate::{imag, real};
    use crate::{
        instruction::{
            CircuitDefinition, Declaration, Gate, Instruction, Measurement, MemoryReference,
            Pragma, Qubit, ScalarType, Vector,
        },
        make_test,
    };

    use super::{parse_declare, parse_defcircuit, parse_defgate, parse_measurement, parse_pragma};

    make_test!(
        declare_instruction_length_1,
        parse_declare,
        "ro BIT",
        Instruction::Declaration(Declaration {
            name: "ro".to_owned(),
            sharing: None,
            size: Vector {
                data_type: ScalarType::Bit,
                length: 1
            }
        })
    );

    make_test!(
        declare_instruction_length_n,
        parse_declare,
        "ro INTEGER[5]",
        Instruction::Declaration(Declaration {
            name: "ro".to_owned(),
            sharing: None,
            size: Vector {
                data_type: ScalarType::Integer,
                length: 5
            }
        })
    );

    make_test!(
        measure_into_register,
        parse_measurement,
        "0 ro[0]",
        Instruction::Measurement(Measurement {
            qubit: Qubit::Fixed(0),
            target: Some(MemoryReference {
                name: String::from("ro"),
                index: 0
            })
        })
    );

    make_test!(
        measure_discard,
        parse_measurement,
        "0",
        Instruction::Measurement(Measurement {
            qubit: Qubit::Fixed(0),
            target: None
        })
    );

    make_test!(
        measure_named_qubit,
        parse_measurement,
        "q0 ro[0]",
        Instruction::Measurement(Measurement {
            qubit: Qubit::Variable(String::from("q0")),
            target: Some(MemoryReference {
                name: String::from("ro"),
                index: 0
            })
        })
    );

    make_test!(
        measure_named_qubit_discard,
        parse_measurement,
        "q0",
        Instruction::Measurement(Measurement {
            qubit: Qubit::Variable(String::from("q0")),
            target: None
        })
    );

    make_test!(
        pragma_inline_json_single_quotes,
        parse_pragma,
        "FILTER-NODE q35_unclassified \"{'module':'lodgepole.filters.io','filter_type':'DataBuffer','source':'q35_ro_rx/filter','publish':true,'params':{},'_type':'FilterNode'}\"",
        Instruction::Pragma(Pragma {
            name: "FILTER-NODE".to_owned(),
            arguments: vec![PragmaArgument::Identifier("q35_unclassified".to_string())],
            data: Some("{'module':'lodgepole.filters.io','filter_type':'DataBuffer','source':'q35_ro_rx/filter','publish':true,'params':{},'_type':'FilterNode'}".to_owned())
        })
    );

    make_test!(
        pragma_inline_json_double_quotes,
        parse_pragma,
        r#"FILTER-NODE q35_unclassified "{\"module\":\"lodgepole.filters.io\",\"filter_type\":\"DataBuffer\",\"source\":\"q35_ro_rx/filter\",\"publish\":true,\"params\":{},\"_type\":\"FilterNode\"}""#,
        Instruction::Pragma(Pragma {
            name: "FILTER-NODE".to_owned(),
            arguments: vec![PragmaArgument::Identifier("q35_unclassified".to_string())],
            data: Some(r#"{"module":"lodgepole.filters.io","filter_type":"DataBuffer","source":"q35_ro_rx/filter","publish":true,"params":{},"_type":"FilterNode"}"#.to_owned())
        })
    );

    make_test!(
        pragma_integer_argument,
        parse_pragma,
        "READOUT-POVM 0 \"(0.9 0.19999999999999996 0.09999999999999998 0.8)\"",
        Instruction::Pragma(Pragma {
            name: "READOUT-POVM".to_string(),
            arguments: vec![PragmaArgument::Integer(0)],
            data: Some("(0.9 0.19999999999999996 0.09999999999999998 0.8)".to_string()),
        })
    );

    make_test!(
        pragma_identifier_and_integer_argument,
        parse_pragma,
        "NAME identifier 0 \"data\"",
        Instruction::Pragma(Pragma {
            name: "NAME".to_string(),
            arguments: vec![
                PragmaArgument::Identifier("identifier".to_string()),
                PragmaArgument::Integer(0)
            ],
            data: Some("data".to_string()),
        })
    );

    make_test!(
        defcircuit_no_params,
        parse_defcircuit,
        "BELL a b:
    H a
    CNOT a b",
        Instruction::CircuitDefinition(CircuitDefinition {
            name: "BELL".to_owned(),
            parameters: vec![],
            qubit_variables: vec!["a".to_owned(), "b".to_owned()],
            instructions: vec![
                Instruction::Gate(Gate {
                    name: "H".to_owned(),
                    parameters: vec![],
                    qubits: vec![Qubit::Variable("a".to_owned())],
                    modifiers: vec![],
                }),
                Instruction::Gate(Gate {
                    name: "CNOT".to_owned(),
                    parameters: vec![],
                    qubits: vec![
                        Qubit::Variable("a".to_owned()),
                        Qubit::Variable("b".to_owned())
                    ],
                    modifiers: vec![],
                })
            ]
        })
    );

    make_test!(
        defcircuit_with_params,
        parse_defcircuit,
        "BELL(%a) a b:
    RZ(%a) a
    RX(%a) a
    RZ(%a) a
    CNOT a b",
        Instruction::CircuitDefinition(CircuitDefinition {
            name: "BELL".to_owned(),
            parameters: vec!["a".to_owned()],
            qubit_variables: vec!["a".to_owned(), "b".to_owned()],
            instructions: vec![
                Instruction::Gate(Gate {
                    name: "RZ".to_owned(),
                    parameters: vec![Expression::Variable("a".to_owned())],
                    qubits: vec![Qubit::Variable("a".to_owned())],
                    modifiers: vec![],
                }),
                Instruction::Gate(Gate {
                    name: "RX".to_owned(),
                    parameters: vec![Expression::Variable("a".to_owned())],
                    qubits: vec![Qubit::Variable("a".to_owned())],
                    modifiers: vec![],
                }),
                Instruction::Gate(Gate {
                    name: "RZ".to_owned(),
                    parameters: vec![Expression::Variable("a".to_owned())],
                    qubits: vec![Qubit::Variable("a".to_owned())],
                    modifiers: vec![],
                }),
                Instruction::Gate(Gate {
                    name: "CNOT".to_owned(),
                    parameters: vec![],
                    qubits: vec![
                        Qubit::Variable("a".to_owned()),
                        Qubit::Variable("b".to_owned())
                    ],
                    modifiers: vec![],
                })
            ]
        })
    );

    make_test!(
        defgate,
        parse_defgate,
        r#"H:
    1/sqrt(2), 1/sqrt(2)
    1/sqrt(2), -1/sqrt(2)"#,
        {
            // 1/sqrt(2)
            let expression = Expression::Infix {
                left: Box::new(Expression::Number(real!(1.0))),
                operator: InfixOperator::Slash,
                right: Box::new(Expression::FunctionCall {
                    function: crate::expression::ExpressionFunction::SquareRoot,
                    expression: Box::new(Expression::Number(real!(2.0))),
                }),
            };

            // -1/sqrt(2)
            let negative_expression = Expression::Infix {
                left: Box::new(Expression::Prefix {
                    operator: PrefixOperator::Minus,
                    expression: Box::new(Expression::Number(real!(1.0))),
                }),
                operator: InfixOperator::Slash,
                right: Box::new(Expression::FunctionCall {
                    function: crate::expression::ExpressionFunction::SquareRoot,
                    expression: Box::new(Expression::Number(real!(2.0))),
                }),
            };

            Instruction::GateDefinition(GateDefinition {
                name: "H".to_string(),
                parameters: vec![],
                specification: GateSpecification::Matrix(vec![
                    vec![expression.clone(), expression.clone()],
                    vec![expression, negative_expression],
                ]),
            })
        }
    );

    make_test!(
        defgate_parameterized,
        parse_defgate,
        r#"RX(%theta):
    cos(%theta/2), -i*sin(%theta/2)
    -i*sin(%theta/2), cos(%theta/2)"#,
        Instruction::GateDefinition(GateDefinition {
            name: "RX".to_string(),
            parameters: vec!["theta".to_string()],
            specification: GateSpecification::Matrix(vec![
                vec![
                    Expression::FunctionCall {
                        function: crate::expression::ExpressionFunction::Cosine,
                        expression: Box::new(Expression::Infix {
                            left: Box::new(Expression::Variable("theta".to_string())),
                            operator: InfixOperator::Slash,
                            right: Box::new(Expression::Number(real!(2.0))),
                        }),
                    },
                    Expression::Infix {
                        left: Box::new(Expression::Prefix {
                            operator: PrefixOperator::Minus,
                            expression: Box::new(Expression::Number(imag!(1f64)))
                        }),
                        operator: InfixOperator::Star,
                        right: Box::new(Expression::FunctionCall {
                            function: ExpressionFunction::Sine,
                            expression: Box::new(Expression::Infix {
                                left: Box::new(Expression::Variable("theta".to_string())),
                                operator: InfixOperator::Slash,
                                right: Box::new(Expression::Number(real!(2.0))),
                            }),
                        }),
                    }
                ],
                vec![
                    Expression::Infix {
                        left: Box::new(Expression::Prefix {
                            operator: PrefixOperator::Minus,
                            expression: Box::new(Expression::Number(imag!(1f64)))
                        }),
                        operator: InfixOperator::Star,
                        right: Box::new(Expression::FunctionCall {
                            function: ExpressionFunction::Sine,
                            expression: Box::new(Expression::Infix {
                                left: Box::new(Expression::Variable("theta".to_string())),
                                operator: InfixOperator::Slash,
                                right: Box::new(Expression::Number(real!(2.0))),
                            }),
                        }),
                    },
                    Expression::FunctionCall {
                        function: crate::expression::ExpressionFunction::Cosine,
                        expression: Box::new(Expression::Infix {
                            left: Box::new(Expression::Variable("theta".to_string())),
                            operator: InfixOperator::Slash,
                            right: Box::new(Expression::Number(real!(2.0))),
                        }),
                    },
                ],
            ]),
        })
    );

    make_test!(
        defgate_permutation,
        parse_defgate,
        r#"CCNOT AS PERMUTATION:
    0, 1, 2, 3, 4, 5, 7, 6"#,
        Instruction::GateDefinition(GateDefinition {
            name: "CCNOT".to_string(),
            parameters: vec![],
            specification: GateSpecification::Permutation(vec![0, 1, 2, 3, 4, 5, 7, 6]),
        })
    );
}<|MERGE_RESOLUTION|>--- conflicted
+++ resolved
@@ -20,11 +20,7 @@
 };
 
 use crate::{
-<<<<<<< HEAD
-    instruction::{Convert, GateSpecification, GateType, Include},
-=======
-    instruction::{GateSpecification, GateType, PragmaArgument},
->>>>>>> 1b4f457a
+    instruction::{Convert, GateSpecification, GateType, Include, PragmaArgument},
     parser::common::parse_variable_qubit,
 };
 
@@ -48,11 +44,7 @@
         parse_waveform_invocation, parse_waveform_name,
     },
     expression::parse_expression,
-<<<<<<< HEAD
-    ParserInput, ParserResult,
-=======
-    instruction, ParserInput,
->>>>>>> 1b4f457a
+    ParserInput,
 };
 
 /// Parse an arithmetic instruction of the form `destination source`.
@@ -60,13 +52,8 @@
 pub(crate) fn parse_arithmetic(
     operator: ArithmeticOperator,
     input: ParserInput,
-<<<<<<< HEAD
-) -> ParserResult<Instruction> {
+) -> InternalParserResult<Instruction> {
     let (input, destination_memory_reference) = parse_memory_reference(input)?;
-=======
-) -> InternalParserResult<Instruction> {
-    let (input, destination_memory_reference) = common::parse_memory_reference(input)?;
->>>>>>> 1b4f457a
     let destination = ArithmeticOperand::MemoryReference(destination_memory_reference);
     let (input, source) = parse_arithmetic_operand(input)?;
 
@@ -85,17 +72,10 @@
 pub(crate) fn parse_comparison(
     operator: ComparisonOperator,
     input: ParserInput,
-<<<<<<< HEAD
-) -> ParserResult<Instruction> {
+) -> InternalParserResult<Instruction> {
     let (input, destination) = parse_memory_reference(input)?;
     let (input, left) = parse_memory_reference(input)?;
     let (input, right) = parse_comparison_operand(input)?;
-=======
-) -> InternalParserResult<Instruction> {
-    let (input, destination) = common::parse_memory_reference(input)?;
-    let (input, left) = common::parse_memory_reference(input)?;
-    let (input, right) = common::parse_comparison_operand(input)?;
->>>>>>> 1b4f457a
 
     Ok((
         input,
@@ -111,15 +91,9 @@
 pub(crate) fn parse_logical_binary(
     operator: BinaryOperator,
     input: ParserInput,
-<<<<<<< HEAD
-) -> ParserResult<Instruction> {
+) -> InternalParserResult<Instruction> {
     let (input, left) = parse_memory_reference(input)?;
     let (input, right) = parse_binary_logic_operand(input)?;
-=======
-) -> InternalParserResult<Instruction> {
-    let (input, left) = common::parse_memory_reference(input)?;
-    let (input, right) = common::parse_binary_logic_operand(input)?;
->>>>>>> 1b4f457a
 
     Ok((
         input,
@@ -135,13 +109,8 @@
 pub(crate) fn parse_logical_unary(
     operator: UnaryOperator,
     input: ParserInput,
-<<<<<<< HEAD
-) -> ParserResult<Instruction> {
+) -> InternalParserResult<Instruction> {
     let (input, operand) = parse_memory_reference(input)?;
-=======
-) -> InternalParserResult<Instruction> {
-    let (input, operand) = common::parse_memory_reference(input)?;
->>>>>>> 1b4f457a
 
     Ok((
         input,
@@ -167,20 +136,13 @@
 ///
 /// Unlike most other instructions, this can be _prefixed_ with the NONBLOCKING keyword,
 /// and thus it expects and parses the CAPTURE token itself.
-<<<<<<< HEAD
-pub fn parse_capture(input: ParserInput, blocking: bool) -> ParserResult<Instruction> {
-    let (input, frame) = parse_frame_identifier(input)?;
-    let (input, waveform) = parse_waveform_invocation(input)?;
-    let (input, memory_reference) = parse_memory_reference(input)?;
-=======
 pub(crate) fn parse_capture(
     input: ParserInput,
     blocking: bool,
 ) -> InternalParserResult<Instruction> {
-    let (input, frame) = common::parse_frame_identifier(input)?;
-    let (input, waveform) = common::parse_waveform_invocation(input)?;
-    let (input, memory_reference) = common::parse_memory_reference(input)?;
->>>>>>> 1b4f457a
+    let (input, frame) = parse_frame_identifier(input)?;
+    let (input, waveform) = parse_waveform_invocation(input)?;
+    let (input, memory_reference) = parse_memory_reference(input)?;
 
     Ok((
         input,
@@ -194,7 +156,7 @@
 }
 
 /// Parse the contents of a `CONVERT` instruction.
-pub fn parse_convert<'a>(input: ParserInput<'a>) -> ParserResult<'a, Instruction> {
+pub(crate) fn parse_convert<'a>(input: ParserInput<'a>) -> InternalParserResult<'a, Instruction> {
     let (input, to) = token!(Identifier(v))(input)?;
     let (input, from) = token!(Identifier(v))(input)?;
     Ok((input, Instruction::Convert(Convert { from, to })))
@@ -308,15 +270,10 @@
 }
 
 /// Parse the contents of a `DEFWAVEFORM` instruction.
-<<<<<<< HEAD
-pub fn parse_defwaveform<'a>(input: ParserInput<'a>) -> ParserResult<'a, Instruction> {
-    let (input, name) = parse_waveform_name(input)?;
-=======
 pub(crate) fn parse_defwaveform<'a>(
     input: ParserInput<'a>,
 ) -> InternalParserResult<'a, Instruction> {
-    let (input, name) = common::parse_waveform_name(input)?;
->>>>>>> 1b4f457a
+    let (input, name) = parse_waveform_name(input)?;
     let (input, parameters) = opt(delimited(
         token!(LParenthesis),
         separated_list0(token!(Comma), token!(Variable(v))),
@@ -378,15 +335,9 @@
 }
 
 /// Parse the contents of an `EXCHANGE` instruction.
-<<<<<<< HEAD
-pub fn parse_exchange(input: ParserInput) -> ParserResult<Instruction> {
+pub(crate) fn parse_exchange(input: ParserInput) -> InternalParserResult<Instruction> {
     let (input, left) = parse_memory_reference(input)?;
     let (input, right) = parse_memory_reference(input)?;
-=======
-pub(crate) fn parse_exchange(input: ParserInput) -> InternalParserResult<Instruction> {
-    let (input, left) = common::parse_memory_reference(input)?;
-    let (input, right) = common::parse_memory_reference(input)?;
->>>>>>> 1b4f457a
 
     Ok((
         input,
@@ -436,15 +387,9 @@
 }
 
 /// Parse the contents of a `MOVE` instruction.
-<<<<<<< HEAD
-pub fn parse_move(input: ParserInput) -> ParserResult<Instruction> {
+pub(crate) fn parse_move(input: ParserInput) -> InternalParserResult<Instruction> {
     let (input, destination) = parse_arithmetic_operand(input)?;
     let (input, source) = parse_arithmetic_operand(input)?;
-=======
-pub(crate) fn parse_move(input: ParserInput) -> InternalParserResult<Instruction> {
-    let (input, destination) = common::parse_arithmetic_operand(input)?;
-    let (input, source) = common::parse_arithmetic_operand(input)?;
->>>>>>> 1b4f457a
     Ok((
         input,
         Instruction::Move(Move {
@@ -455,13 +400,8 @@
 }
 
 /// Parse the contents of a `LOAD` instruction.
-<<<<<<< HEAD
-pub fn parse_load<'a>(input: ParserInput<'a>) -> ParserResult<'a, Instruction> {
+pub(crate) fn parse_load<'a>(input: ParserInput<'a>) -> InternalParserResult<'a, Instruction> {
     let (input, destination) = parse_memory_reference(input)?;
-=======
-pub(crate) fn parse_load<'a>(input: ParserInput<'a>) -> InternalParserResult<'a, Instruction> {
-    let (input, destination) = common::parse_memory_reference(input)?;
->>>>>>> 1b4f457a
     let (input, source) = token!(Identifier(v))(input)?;
     let (input, offset) = parse_memory_reference(input)?;
 
@@ -612,7 +552,7 @@
 }
 
 /// Parse the contents of an `INCLUDE` instruction.
-pub fn parse_include<'a>(input: ParserInput<'a>) -> ParserResult<'a, Instruction> {
+pub(crate) fn parse_include<'a>(input: ParserInput<'a>) -> InternalParserResult<'a, Instruction> {
     let (input, filename) = token!(String(v))(input)?;
     Ok((input, Instruction::Include(Include { filename })))
 }
